--- conflicted
+++ resolved
@@ -55,13 +55,8 @@
         | _ -> Blank
     
     let parseDependenciesFile (lines:string seq) = 
-<<<<<<< HEAD
         ((0,[], [], []), lines)
         ||> Seq.fold(fun (lineNo, sources: PackageSource list, packages, sourceFiles) line ->
-=======
-        ((0, [], []), lines)
-        ||> Seq.fold(fun (lineNo, sources: PackageSource list, packages) line ->
->>>>>>> 2be02dd7
             let lineNo = lineNo + 1
             try
                 match line with
