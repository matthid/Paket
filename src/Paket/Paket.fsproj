﻿<?xml version="1.0" encoding="utf-8"?>
<Project ToolsVersion="4.0" DefaultTargets="Build" xmlns="http://schemas.microsoft.com/developer/msbuild/2003">
  <Import Project="$(MSBuildExtensionsPath)\$(MSBuildToolsVersion)\Microsoft.Common.props" Condition="Exists('$(MSBuildExtensionsPath)\$(MSBuildToolsVersion)\Microsoft.Common.props')" />
  <PropertyGroup>
    <Configuration Condition=" '$(Configuration)' == '' ">Debug</Configuration>
    <Platform Condition=" '$(Platform)' == '' ">AnyCPU</Platform>
    <SchemaVersion>2.0</SchemaVersion>
    <ProjectGuid>{09b32f18-0c20-4489-8c83-5106d5c04c93}</ProjectGuid>
    <OutputType>Exe</OutputType>
    <RootNamespace>Paket</RootNamespace>
    <AssemblyName>paket</AssemblyName>
    <TargetFrameworkVersion>v4.5</TargetFrameworkVersion>
    <TargetFSharpCoreVersion>4.3.0.0</TargetFSharpCoreVersion>
    <Name>Paket</Name>
    <TargetFrameworkProfile />
    <SolutionDir Condition="$(SolutionDir) == '' Or $(SolutionDir) == '*Undefined*'">..\..\</SolutionDir>
    <RestorePackages>true</RestorePackages>
    <Win32Resource>paket.res</Win32Resource>
  </PropertyGroup>
  <PropertyGroup Condition=" '$(Configuration)|$(Platform)' == 'Debug|AnyCPU' ">
    <DebugSymbols>true</DebugSymbols>
    <DebugType>full</DebugType>
    <Optimize>false</Optimize>
    <Tailcalls>false</Tailcalls>
    <OutputPath>..\..\bin</OutputPath>
    <DefineConstants>DEBUG;TRACE</DefineConstants>
    <WarningLevel>3</WarningLevel>
    <DocumentationFile>
    </DocumentationFile>
    <StartArguments>update</StartArguments>
    <StartAction>Project</StartAction>
    <StartProgram>paket.exe</StartProgram>
<<<<<<< HEAD
    <StartWorkingDirectory>D:\code\Paketkopie</StartWorkingDirectory>
    <StartArguments>pack output ./temp version  0.37.0 releaseNotes  "Fallback
to NuGet.exe if the bootstrapper fails to download from GitHub - https://github.com/fsprojects/Paket/pull/733
COSMETICS: Display the file name if Paket crashes on some invalid file - https://github.com/fsprojects/Paket/pull/730"</StartArguments>
    <StartAction>Project</StartAction>
    <StartProgram>paket.exe</StartProgram>
    <StartWorkingDirectory>D:\code\Paket</StartWorkingDirectory>
=======
    <StartWorkingDirectory>D:\code\Pakettest</StartWorkingDirectory>
>>>>>>> 4a19d930
  </PropertyGroup>
  <PropertyGroup Condition=" '$(Configuration)|$(Platform)' == 'Release|AnyCPU' ">
    <DebugType>pdbonly</DebugType>
    <Optimize>true</Optimize>
    <Tailcalls>true</Tailcalls>
    <OutputPath>..\..\bin</OutputPath>
    <DefineConstants>TRACE</DefineConstants>
    <WarningLevel>3</WarningLevel>
    <DocumentationFile>
    </DocumentationFile>
    <StartArguments>update -v</StartArguments>
    <StartWorkingDirectory>D:\code\Paket09x</StartWorkingDirectory>
  </PropertyGroup>
  <PropertyGroup>
    <MinimumVisualStudioVersion Condition="'$(MinimumVisualStudioVersion)' == ''">11</MinimumVisualStudioVersion>
  </PropertyGroup>
  <Choose>
    <When Condition="'$(VisualStudioVersion)' == '11.0'">
      <PropertyGroup Condition="Exists('$(MSBuildExtensionsPath32)\..\Microsoft SDKs\F#\3.0\Framework\v4.0\Microsoft.FSharp.Targets')">
        <FSharpTargetsPath>$(MSBuildExtensionsPath32)\..\Microsoft SDKs\F#\3.0\Framework\v4.0\Microsoft.FSharp.Targets</FSharpTargetsPath>
      </PropertyGroup>
    </When>
    <Otherwise>
      <PropertyGroup Condition="Exists('$(MSBuildExtensionsPath32)\Microsoft\VisualStudio\v$(VisualStudioVersion)\FSharp\Microsoft.FSharp.Targets')">
        <FSharpTargetsPath>$(MSBuildExtensionsPath32)\Microsoft\VisualStudio\v$(VisualStudioVersion)\FSharp\Microsoft.FSharp.Targets</FSharpTargetsPath>
      </PropertyGroup>
    </Otherwise>
  </Choose>
  <Import Project="$(FSharpTargetsPath)" Condition="Exists('$(FSharpTargetsPath)')" />
  <ItemGroup>
    <Compile Include="AssemblyInfo.fs" />
    <Compile Include="Commands.fs" />
    <Compile Include="Program.fs" />
    <Content Include="App.config" />
    <None Include="paket.references" />
  </ItemGroup>
  <ItemGroup>
    <Reference Include="mscorlib" />
    <Reference Include="System" />
    <Reference Include="System.Core" />
    <Reference Include="System.Data" />
    <Reference Include="System.Data.Linq" />
    <Reference Include="System.IO.Compression" />
    <Reference Include="System.IO.Compression.FileSystem" />
    <Reference Include="System.Numerics" />
    <Reference Include="System.Xml" />
  </ItemGroup>
  <ItemGroup>
    <ProjectReference Include="..\Paket.Core\Paket.Core.fsproj">
      <Name>Paket.Core</Name>
      <Project>{7bab0ae2-089f-4761-b138-a717aa2f86c5}</Project>
      <Private>True</Private>
    </ProjectReference>
  </ItemGroup>
  <!-- To modify your build process, add your task inside one of the targets below and uncomment it.
       Other similar extension points exist, see Microsoft.Common.targets.
  <Target Name="BeforeBuild">
  </Target>
  <Target Name="AfterBuild">
  </Target>
  -->
  <Import Project="$(SolutionDir)\.paket\paket.targets" />
  <Choose>
    <When Condition="$(TargetFrameworkIdentifier) == '.NETFramework' And ($(TargetFrameworkVersion) == 'v4.0' Or $(TargetFrameworkVersion) == 'v4.5' Or $(TargetFrameworkVersion) == 'v4.5.1' Or $(TargetFrameworkVersion) == 'v4.5.2' Or $(TargetFrameworkVersion) == 'v4.5.3' Or $(TargetFrameworkVersion) == 'v4.6')">
      <ItemGroup>
        <Reference Include="FSharp.Core">
          <HintPath>..\..\packages\FSharp.Core\lib\net40\FSharp.Core.dll</HintPath>
          <Private>True</Private>
          <Paket>True</Paket>
        </Reference>
      </ItemGroup>
    </When>
    <When Condition="$(TargetFrameworkIdentifier) == 'MonoAndroid'">
      <ItemGroup>
        <Reference Include="FSharp.Core">
          <HintPath>..\..\packages\FSharp.Core\lib\MonoAndroid\FSharp.Core.dll</HintPath>
          <Private>True</Private>
          <Paket>True</Paket>
        </Reference>
      </ItemGroup>
    </When>
    <When Condition="$(TargetFrameworkIdentifier) == 'MonoTouch'">
      <ItemGroup>
        <Reference Include="FSharp.Core">
          <HintPath>..\..\packages\FSharp.Core\lib\MonoTouch\FSharp.Core.dll</HintPath>
          <Private>True</Private>
          <Paket>True</Paket>
        </Reference>
      </ItemGroup>
    </When>
    <When Condition="($(TargetFrameworkIdentifier) == '.NETCore') Or ($(TargetFrameworkProfile) == 'Profile7') Or ($(TargetFrameworkProfile) == 'Profile44')">
      <ItemGroup>
        <Reference Include="FSharp.Core">
          <HintPath>..\..\packages\FSharp.Core\lib\portable-net45+netcore45+MonoAndroid1+MonoTouch1\FSharp.Core.dll</HintPath>
          <Private>True</Private>
          <Paket>True</Paket>
        </Reference>
      </ItemGroup>
    </When>
    <When Condition="($(TargetFrameworkIdentifier) == 'Silverlight' And $(TargetFrameworkVersion) == 'v5.0') Or ($(TargetFrameworkProfile) == 'Profile24') Or ($(TargetFrameworkProfile) == 'Profile47')">
      <ItemGroup>
        <Reference Include="FSharp.Core">
          <HintPath>..\..\packages\FSharp.Core\lib\portable-net45+sl5+netcore45+MonoAndroid1+MonoTouch1\FSharp.Core.dll</HintPath>
          <Private>True</Private>
          <Paket>True</Paket>
        </Reference>
      </ItemGroup>
    </When>
    <When Condition="($(TargetFrameworkIdentifier) == 'WindowsPhone' And ($(TargetFrameworkVersion) == 'v8.0' Or $(TargetFrameworkVersion) == 'v8.1')) Or ($(TargetFrameworkProfile) == 'Profile31') Or ($(TargetFrameworkProfile) == 'Profile49') Or ($(TargetFrameworkProfile) == 'Profile78')">
      <ItemGroup>
        <Reference Include="FSharp.Core">
          <HintPath>..\..\packages\FSharp.Core\lib\portable-net45+netcore45+wp8+MonoAndroid1+MonoTouch1\FSharp.Core.dll</HintPath>
          <Private>True</Private>
          <Paket>True</Paket>
        </Reference>
      </ItemGroup>
    </When>
    <When Condition="($(TargetFrameworkIdentifier) == 'WindowsPhoneApp') Or ($(TargetFrameworkProfile) == 'Profile32') Or ($(TargetFrameworkProfile) == 'Profile84') Or ($(TargetFrameworkProfile) == 'Profile111') Or ($(TargetFrameworkProfile) == 'Profile151') Or ($(TargetFrameworkProfile) == 'Profile157') Or ($(TargetFrameworkProfile) == 'Profile259')">
      <ItemGroup>
        <Reference Include="FSharp.Core">
          <HintPath>..\..\packages\FSharp.Core\lib\portable-net45+netcore45+wpa81+wp8+MonoAndroid1+MonoTouch1\FSharp.Core.dll</HintPath>
          <Private>True</Private>
          <Paket>True</Paket>
        </Reference>
      </ItemGroup>
    </When>
  </Choose>
  <Choose>
    <When Condition="$(TargetFrameworkIdentifier) == '.NETFramework' And $(TargetFrameworkVersion) == 'v3.5'">
      <ItemGroup>
        <Reference Include="UnionArgParser">
          <HintPath>..\..\packages\UnionArgParser\lib\net35\UnionArgParser.dll</HintPath>
          <Private>True</Private>
          <Paket>True</Paket>
        </Reference>
      </ItemGroup>
    </When>
    <When Condition="($(TargetFrameworkIdentifier) == '.NETFramework' And ($(TargetFrameworkVersion) == 'v4.0' Or $(TargetFrameworkVersion) == 'v4.5' Or $(TargetFrameworkVersion) == 'v4.5.1' Or $(TargetFrameworkVersion) == 'v4.5.2' Or $(TargetFrameworkVersion) == 'v4.5.3' Or $(TargetFrameworkVersion) == 'v4.6')) Or ($(TargetFrameworkIdentifier) == 'MonoAndroid') Or ($(TargetFrameworkIdentifier) == 'MonoTouch')">
      <ItemGroup>
        <Reference Include="UnionArgParser">
          <HintPath>..\..\packages\UnionArgParser\lib\net40\UnionArgParser.dll</HintPath>
          <Private>True</Private>
          <Paket>True</Paket>
        </Reference>
      </ItemGroup>
    </When>
  </Choose>
</Project><|MERGE_RESOLUTION|>--- conflicted
+++ resolved
@@ -30,7 +30,6 @@
     <StartArguments>update</StartArguments>
     <StartAction>Project</StartAction>
     <StartProgram>paket.exe</StartProgram>
-<<<<<<< HEAD
     <StartWorkingDirectory>D:\code\Paketkopie</StartWorkingDirectory>
     <StartArguments>pack output ./temp version  0.37.0 releaseNotes  "Fallback
 to NuGet.exe if the bootstrapper fails to download from GitHub - https://github.com/fsprojects/Paket/pull/733
@@ -38,9 +37,7 @@
     <StartAction>Project</StartAction>
     <StartProgram>paket.exe</StartProgram>
     <StartWorkingDirectory>D:\code\Paket</StartWorkingDirectory>
-=======
     <StartWorkingDirectory>D:\code\Pakettest</StartWorkingDirectory>
->>>>>>> 4a19d930
   </PropertyGroup>
   <PropertyGroup Condition=" '$(Configuration)|$(Platform)' == 'Release|AnyCPU' ">
     <DebugType>pdbonly</DebugType>
