--- conflicted
+++ resolved
@@ -112,7 +112,6 @@
         this.DeleteIfEmpty("//ns:Project/ns:Choose/ns:When")
         this.DeleteIfEmpty("//ns:Project/ns:Choose")
 
-<<<<<<< HEAD
     member this.UpdateSourceFiles(sourceFiles) =
         // If there is not item group for compiled items, create one.
         let compileItemGroup =
@@ -138,11 +137,8 @@
                       |> Seq.toList with
                 | [] -> compileItemGroup.InsertBefore(node, compileNodes |> Seq.head) |> ignore
                 | items -> compileItemGroup.InsertAfter(node, items |> Seq.last) |> ignore
-            
-    member this.UpdateReferences(extracted, usedPackages : HashSet<string>) = 
-=======
+
     member this.UpdateReferences(extracted, usedPackages : HashSet<string>, hard) = 
->>>>>>> 2be02dd7
         match [ for node in this.Document.SelectNodes("//ns:Project", this.Namespaces) -> node ] with
         | [] -> ()
         | projectNode :: _ -> 
