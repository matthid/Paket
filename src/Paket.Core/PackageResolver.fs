--- conflicted
+++ resolved
@@ -427,19 +427,11 @@
             let currentRequirement = getCurrentRequirement openRequirements
             let conflicts = getConflicts(filteredVersions,closedRequirements,openRequirements,currentRequirement)
             if conflicts |> Set.isEmpty |> not then 
-<<<<<<< HEAD
-                Resolution.Conflict(currentResolution,closedRequirements,openRequirements,Seq.head conflicts,getVersionsF currentRequirement.Sources ResolverStrategy.Max groupName) 
+                Resolution.Conflict(currentResolution,closedRequirements,openRequirements,conflicts,Seq.head conflicts,getVersionsF currentRequirement.Sources ResolverStrategy.Max groupName) 
             else
                 let availableVersions,compatibleVersions,globalOverride = getCompatibleVersions(relax,filteredVersions,openRequirements,currentRequirement)
 
-                let conflictStatus = Resolution.Conflict(currentResolution,closedRequirements,openRequirements,currentRequirement,getVersionsF currentRequirement.Sources ResolverStrategy.Max groupName)
-=======
-                Resolution.Conflict(currentResolution,closedRequirements,openRequirements,conflicts,Seq.head conflicts,getVersionsF sources ResolverStrategy.Max groupName) 
-            else
-                let availableVersions,compatibleVersions,globalOverride = getCompatibleVersions(relax,filteredVersions,openRequirements,currentRequirement)
-
-                let conflictStatus = Resolution.Conflict(currentResolution,closedRequirements,openRequirements,Set.empty,currentRequirement,getVersionsF sources ResolverStrategy.Max groupName)
->>>>>>> eed4b597
+                let conflictStatus = Resolution.Conflict(currentResolution,closedRequirements,openRequirements,Set.empty,currentRequirement,getVersionsF currentRequirement.Sources ResolverStrategy.Max groupName)
                 if Seq.isEmpty compatibleVersions then
                     boostConflicts (filteredVersions,currentRequirement,conflictStatus) 
 
