--- conflicted
+++ resolved
@@ -7,13 +7,9 @@
 
 let [<Literal>] GitHubUrl                 = "https://github.com"
 let [<Literal>] DefaultNuGetStream        = "https://www.nuget.org/api/v2"
-<<<<<<< HEAD
-let [<Literal>] DefaultNuGetV3Stream      = "http://api.nuget.org/v3/index.json"
+let [<Literal>] DefaultNuGetV3Stream      = "https://api.nuget.org/v3/index.json"
 let [<Literal>] DotnetCoreStream          = "https://dotnet.myget.org/F/dotnet-core/api/v3/index.json"
 let [<Literal>] CliDepsStream             = "https://dotnet.myget.org/F/cli-deps/api/v3/index.json"
-=======
-let [<Literal>] DefaultNuGetV3Stream      = "https://api.nuget.org/v3/index.json"
->>>>>>> 10379d9e
 let [<Literal>] GitHubReleasesUrl         = "https://api.github.com/repos/fsprojects/Paket/releases"
 let [<Literal>] GithubReleaseDownloadUrl  = "https://github.com/fsprojects/Paket/releases/download"
 let [<Literal>] LockFileName              = "paket.lock"
