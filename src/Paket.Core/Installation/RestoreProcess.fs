--- conflicted
+++ resolved
@@ -553,11 +553,7 @@
             match projectFile with
             | Some projectFileName ->
                 let projectFile = ProjectFile.LoadFromFile projectFileName
-<<<<<<< HEAD
-                let referencesFile = RestoreNewSdkProject lockFile.Value resolved groups projectFile
-=======
-                let referencesFile = RestoreNewSdkProject lockFile resolved groups projectFile targetFrameworks
->>>>>>> 34308792
+                let referencesFile = RestoreNewSdkProject lockFile.Value resolved groups projectFile targetFrameworks
 
                 [referencesFile.FileName]
             | None ->
@@ -568,11 +564,7 @@
                         |> Seq.filter (fun proj -> proj.GetToolsVersion() >= 15.0)
 
                     for proj in allSDKProjects do
-<<<<<<< HEAD
-                        RestoreNewSdkProject lockFile.Value resolved groups proj |> ignore
-=======
-                        RestoreNewSdkProject lockFile resolved groups proj targetFrameworks |> ignore
->>>>>>> 34308792
+                        RestoreNewSdkProject lockFile.Value resolved groups proj targetFrameworks |> ignore
                 referencesFileNames
 
 
