﻿namespace Paket

open Paket.Domain
open Paket.Logging
open Paket.PackageSources

open System
open System.IO
open Chessie.ErrorHandling

/// Paket API which is optimized for F# Interactive use.
type Dependencies(dependenciesFileName: string) =
    let getLockFile() =
        let lockFileName = DependenciesFile.FindLockfile dependenciesFileName
        LockFile.LoadFrom(lockFileName.FullName)

    let listPackages (packages: System.Collections.Generic.KeyValuePair<GroupName*PackageName, PackageResolver.ResolvedPackage> seq) =
        packages
        |> Seq.map (fun kv ->
                let groupName,packageName = kv.Key
                groupName.ToString(),packageName.ToString(),kv.Value.Version.ToString())
        |> Seq.toList


    /// Tries to locate the paket.dependencies file in the current folder or a parent folder.
    static member Locate(): Dependencies = Dependencies.Locate(Environment.CurrentDirectory)

    /// Tries to locate the paket.dependencies file in the given folder or a parent folder.
    static member Locate(path: string): Dependencies =
        let rec findInPath(dir:DirectoryInfo,withError) =
            let path = Path.Combine(dir.FullName,Constants.DependenciesFileName)
            if File.Exists(path) then
                path
            else
                let parent = dir.Parent
                match parent with
                | null ->
                    if withError then
                        failwithf "Could not find '%s'. To use Paket with this solution, please run 'paket init' first." Constants.DependenciesFileName
                    else
                        Constants.DependenciesFileName
                | _ -> findInPath(parent, withError)

        let dependenciesFileName = findInPath(DirectoryInfo path,true)
        verbosefn "found: %s" dependenciesFileName
        Dependencies(dependenciesFileName)

    /// Initialize paket.dependencies file in current directory
    static member Init() = Dependencies.Init(Environment.CurrentDirectory)

    /// Initialize paket.dependencies file in the given directory
    static member Init(directory) =
        let directory = DirectoryInfo(directory)

        Utils.RunInLockedAccessMode(
            directory.FullName,
            fun () ->
                PaketEnv.init directory
                |> returnOrFail
        )

    /// Converts the solution from NuGet to Paket.
    static member ConvertFromNuget(force: bool,installAfter: bool, initAutoRestore: bool,credsMigrationMode: string option, ?directory) : unit =
        let dir = defaultArg directory (DirectoryInfo(Environment.CurrentDirectory))
        let rootDirectory = dir

        Utils.RunInLockedAccessMode(
            rootDirectory.FullName,
            fun () ->
                NuGetConvert.convertR rootDirectory force credsMigrationMode
                |> returnOrFail
                |> NuGetConvert.replaceNugetWithPaket initAutoRestore installAfter
        )

    /// Converts the current package dependency graph to the simplest dependency graph.
    member this.Simplify(interactive : bool) =
        Utils.RunInLockedAccessMode(
            this.RootPath,
            fun () ->
                PaketEnv.fromRootDirectory this.RootDirectory
                >>= PaketEnv.ensureNotInStrictMode
                >>= Simplifier.simplify interactive
                |> returnOrFail

                |> Simplifier.updateEnvironment
        )

    /// Get path to dependencies file
    member this.DependenciesFile with get() = dependenciesFileName

    /// Get the root path
    member this.RootPath with get() = Path.GetDirectoryName(dependenciesFileName)

    /// Get the root directory
    member private this.RootDirectory with get() = DirectoryInfo(this.RootPath)

    /// Binds the given processing ROP function to current environment and executes it.
    /// Throws on failure.
    member private this.Process f =
        PaketEnv.fromRootDirectory(this.RootDirectory)
        >>= f
        |> returnOrFail

    /// Adds the given package without version requirements to the dependencies file.
    member this.Add(groupName, package: string): unit = this.Add(groupName, package,"")

    /// Adds the given package without version requirements to main dependency group of the dependencies file.
    member this.Add(package: string): unit = this.Add(None, package,"")

    /// Adds the given package with the given version to the dependencies file.
    member this.Add(groupName: string option, package: string,version: string): unit =
        this.Add(groupName, package, version, force = false, hard = false, withBindingRedirects = false,  createNewBindingFiles = false, interactive = false, installAfter = true, semVerUpdateMode = SemVerUpdateMode.NoRestriction)

    /// Adds the given package with the given version to the dependencies file.
    member this.Add(groupName: string option, package: string,version: string,force: bool,hard: bool,withBindingRedirects: bool, createNewBindingFiles:bool, interactive: bool,installAfter: bool, semVerUpdateMode): unit =
        Utils.RunInLockedAccessMode(
            this.RootPath,
            fun () -> AddProcess.Add(dependenciesFileName, groupName, PackageName(package.Trim()), version,
                                     InstallerOptions.CreateLegacyOptions(force, hard, withBindingRedirects, createNewBindingFiles, semVerUpdateMode),
                                     interactive, installAfter))

   /// Adds the given package with the given version to the dependencies file.
    member this.AddToProject(groupName, package: string,version: string,force: bool,hard: bool,withBindingRedirects: bool, createNewBindingFiles:bool, projectName: string,installAfter: bool, semVerUpdateMode): unit =
        Utils.RunInLockedAccessMode(
            this.RootPath,
            fun () -> AddProcess.AddToProject(dependenciesFileName, groupName, PackageName package, version,
                                              InstallerOptions.CreateLegacyOptions(force, hard, withBindingRedirects, createNewBindingFiles, semVerUpdateMode),
                                              projectName, installAfter))

    /// Adds credentials for a Nuget feed
    member this.AddCredentials(source: string, username: string) : unit =
        Utils.RunInLockedAccessMode(
            this.RootPath,
            fun () -> ConfigFile.askAndAddAuth source username |> returnOrFail )
  
    /// Adds a token for a source
    member this.AddToken(source : string, token : string) : unit =
        Utils.RunInLockedAccessMode(this.RootPath, fun () -> ConfigFile.AddToken(source, token) |> returnOrFail)

    /// Installs all dependencies.
    member this.Install(force: bool, hard: bool) = this.Install(force, hard, false, false, SemVerUpdateMode.NoRestriction)

    /// Installs all dependencies.
    member this.Install(force: bool, hard: bool, withBindingRedirects: bool, createNewBindingFiles:bool, semVerUpdateMode): unit =
        this.Install(force, hard, withBindingRedirects, createNewBindingFiles, false, semVerUpdateMode)

    /// Installs all dependencies.
    member this.Install(force: bool, hard: bool, withBindingRedirects: bool, createNewBindingFiles:bool, onlyReferenced: bool, semVerUpdateMode): unit =
        this.Install({ InstallerOptions.CreateLegacyOptions(force, hard, withBindingRedirects, createNewBindingFiles, semVerUpdateMode) with OnlyReferenced = onlyReferenced })

    /// Installs all dependencies.
    member private this.Install(options: InstallerOptions): unit =
        Utils.RunInLockedAccessMode(
            this.RootPath,
            fun () -> UpdateProcess.SmartInstall(
                            DependenciesFile.ReadFromFile(dependenciesFileName), 
                            PackageResolver.UpdateMode.Install,
                            { UpdaterOptions.Default with Common = options }))

    /// Creates a paket.dependencies file with the given text in the current directory and installs it.
    static member Install(dependencies, ?path: string, ?force, ?hard, ?withBindingRedirects, ?createNewBindingFiles, ?semVerUpdateMode) =
        let path = defaultArg path Environment.CurrentDirectory
        let fileName = Path.Combine(path, Constants.DependenciesFileName)
        File.WriteAllText(fileName, dependencies)
        let dependencies = Dependencies.Locate(path)
        dependencies.Install(
            force = defaultArg force false,
            hard = defaultArg hard false,
            withBindingRedirects = defaultArg withBindingRedirects false,
            createNewBindingFiles = defaultArg createNewBindingFiles false, 
            semVerUpdateMode = defaultArg semVerUpdateMode SemVerUpdateMode.NoRestriction)

    /// Updates all dependencies.
    member this.Update(force: bool, hard: bool): unit = this.Update(force, hard, false, false)

    /// Updates all dependencies.
    member this.Update(force: bool, hard: bool, withBindingRedirects:bool, createNewBindingFiles:bool): unit =
        this.Update(force, hard, withBindingRedirects, createNewBindingFiles, true, SemVerUpdateMode.NoRestriction)

    /// Updates all dependencies.
    member this.Update(force: bool, hard: bool, withBindingRedirects: bool, createNewBindingFiles:bool, installAfter: bool, semVerUpdateMode): unit =
        Utils.RunInLockedAccessMode(
            this.RootPath,
            fun () -> UpdateProcess.Update(
                        dependenciesFileName,
                        { UpdaterOptions.Default with
                            Common = InstallerOptions.CreateLegacyOptions(force, hard, withBindingRedirects, createNewBindingFiles, semVerUpdateMode)
                            NoInstall = installAfter |> not }))

    /// Updates dependencies in single group.
    member this.UpdateGroup(groupName, force: bool, hard: bool, withBindingRedirects: bool, createNewBindingFiles:bool, installAfter: bool, semVerUpdateMode:SemVerUpdateMode): unit =
        Utils.RunInLockedAccessMode(
            this.RootPath,
            fun () -> UpdateProcess.UpdateGroup(
                            dependenciesFileName,
                            GroupName groupName,
                            { UpdaterOptions.Default with
                                Common = InstallerOptions.CreateLegacyOptions(force, hard, withBindingRedirects, createNewBindingFiles, semVerUpdateMode)
                                NoInstall = installAfter |> not }))

    /// Update a filtered set of packages
    member this.UpdateFilteredPackages(groupName: string option, package: string, version: string option, force: bool, hard: bool, withBindingRedirects: bool, createNewBindingFiles:bool, installAfter: bool, semVerUpdateMode): unit =
        let groupName = 
            match groupName with
            | None -> Constants.MainDependencyGroup
            | Some name -> GroupName name

        Utils.RunInLockedAccessMode(
            this.RootPath,
            fun () -> UpdateProcess.UpdateFilteredPackages(dependenciesFileName, groupName, PackageName package, version,
                                                  { UpdaterOptions.Default with
                                                      Common = InstallerOptions.CreateLegacyOptions(force, hard, withBindingRedirects, createNewBindingFiles, semVerUpdateMode)
                                                      NoInstall = installAfter |> not }))

    /// Updates the given package.
    member this.UpdatePackage(groupName, package: string, version: string option, force: bool, hard: bool, semVerUpdateMode): unit =
        this.UpdatePackage(groupName, package, version, force, hard, false, false, true, semVerUpdateMode)

    /// Updates the given package.
    member this.UpdatePackage(groupName: string option, package: string, version: string option, force: bool, hard: bool, withBindingRedirects: bool, createNewBindingFiles:bool, installAfter: bool, semVerUpdateMode): unit =
        let groupName = 
            match groupName with
            | None -> Constants.MainDependencyGroup
            | Some name -> GroupName name

        Utils.RunInLockedAccessMode(
            this.RootPath,
            fun () -> UpdateProcess.UpdatePackage(dependenciesFileName, groupName, PackageName package, version,
                                                  { UpdaterOptions.Default with
                                                      Common = InstallerOptions.CreateLegacyOptions(force, hard, withBindingRedirects, createNewBindingFiles, semVerUpdateMode)
                                                      NoInstall = installAfter |> not }))

    /// Restores all dependencies.
    member this.Restore(): unit = this.Restore(false,None,[])

    /// Restores the given paket.references files.
    member this.Restore(group: string option, files: string list): unit = this.Restore(false, group, files)

    /// Restores the given paket.references files.
    member this.Restore(force: bool, group: string option, files: string list): unit =
        Utils.RunInLockedAccessMode(
            this.RootPath,
            fun () -> RestoreProcess.Restore(dependenciesFileName,force,Option.map GroupName group,files))

    /// Restores packages for all available paket.references files
    /// (or all packages if onlyReferenced is false)
    member this.Restore(force: bool, group: string option, onlyReferenced: bool): unit =
        if not onlyReferenced then 
            this.Restore(force,group,[]) 
        else
            let referencesFiles =
                this.RootPath
                |> ProjectFile.FindAllProjects
                |> Array.choose (fun p -> ProjectFile.FindReferencesFile(FileInfo(p.FileName)))
            if Array.isEmpty referencesFiles then
                traceWarnfn "No paket.references files found for which packages could be installed."
            else 
                this.Restore(force, group, Array.toList referencesFiles)

    /// Lists outdated packages.
    member this.ShowOutdated(strict: bool,includePrereleases: bool): unit =
        FindOutdated.ShowOutdated strict includePrereleases |> this.Process

    /// Finds all outdated packages.
    member this.FindOutdated(strict: bool,includePrereleases: bool): (string * string * SemVerInfo) list =
        FindOutdated.FindOutdated strict includePrereleases
        |> this.Process
        |> List.map (fun (g, p,_,newVersion) -> g.ToString(),p.ToString(),newVersion)

    /// Downloads the latest paket.bootstrapper into the .paket folder.
    member this.DownloadLatestBootstrapper() : unit =
        Utils.RunInLockedAccessMode(
            this.RootPath,
            fun () -> Releases.downloadLatestBootstrapperAndTargets |> this.Process)

    /// Pulls new paket.targets and bootstrapper and puts them into .paket folder.
    member this.TurnOnAutoRestore(): unit =
        Utils.RunInLockedAccessMode(
            this.RootPath,
            fun () -> VSIntegration.TurnOnAutoRestore |> this.Process)

    /// Removes paket.targets file and Import section from project files.
    member this.TurnOffAutoRestore(): unit =
        Utils.RunInLockedAccessMode(
            this.RootPath,
            fun () -> VSIntegration.TurnOffAutoRestore |> this.Process)

    /// Returns the installed version of the given package.
    member this.GetInstalledVersion(packageName: string): string option =
        this.GetInstalledVersion(None,packageName)

    /// Returns the installed version of the given package.
    member this.GetInstalledVersion(groupName:string option,packageName: string): string option =
        let groupName = 
            match groupName with
            | None -> Constants.MainDependencyGroup
            | Some name -> GroupName name

        match getLockFile().Groups |> Map.tryFind groupName with
        | None -> None
        | Some group ->
            group.Resolution.TryFind(PackageName packageName)
            |> Option.map (fun package -> package.Version.ToString())

    /// Returns the installed versions of all installed packages.
    member this.GetInstalledPackages(): (string * string * string) list =
        getLockFile().GetGroupedResolution()
        |> listPackages

    /// Returns all sources from the dependencies file.
    member this.GetSources() =
        let dependenciesFile = DependenciesFile.ReadFromFile dependenciesFileName
        dependenciesFile.Groups
        |> Map.map (fun _ g -> g.Sources)

    /// Returns all system-wide defined NuGet feeds. (Can be used for Autocompletion)
    member this.GetDefinedNuGetFeeds() : string list =
        let configured =
            match NuGetConvert.NugetEnv.readNugetConfig(this.RootDirectory) with
            | Result.Ok(config,_) -> config.PackageSources |> Map.toList |> List.map (snd >> fst)
            | _ -> []
        Constants.DefaultNugetStream :: configured
        |> Set.ofSeq
        |> Set.toList

    /// Returns the installed versions of all installed packages which are referenced in the references file.
    member this.GetInstalledPackages(referencesFile:ReferencesFile): (string * string * string) list =
        let lockFile = getLockFile()
        let resolved = lockFile.GetGroupedResolution()
        referencesFile
        |> lockFile.GetPackageHull
        |> Seq.map (fun kv ->
                        let groupName,packageName = kv.Key
                        groupName.ToString(),packageName.ToString(),resolved.[kv.Key].Version.ToString())
        |> Seq.toList

    /// Returns an InstallModel for the given package.
    member this.GetInstalledPackageModel(groupName,packageName) =
        match this.GetInstalledVersion(groupName,packageName) with
        | None -> failwithf "Package %s is not installed" packageName
        | Some version ->
            let groupName = 
                match groupName with
                | None -> Constants.MainDependencyGroup
                | Some name -> GroupName name

            let groupFolder = if groupName = Constants.MainDependencyGroup then "" else "/" + groupName.ToString()
            let folder = DirectoryInfo(sprintf "%s/packages%s/%s" this.RootPath groupFolder packageName)
            let nuspec = FileInfo(sprintf "%s/packages%s/%s/%s.nuspec" this.RootPath groupFolder packageName packageName)
            let nuspec = Nuspec.Load nuspec.FullName
            let files = NuGetV2.GetLibFiles(folder.FullName)
            let files = files |> Array.map (fun fi -> fi.FullName)
            InstallModel.CreateFromLibs(PackageName packageName, SemVer.Parse version, [], files, [], [], nuspec)

    /// Returns all libraries for the given package and framework.
    member this.GetLibraries(packageName,frameworkIdentifier:FrameworkIdentifier) =
        this
          .GetInstalledPackageModel(packageName)
          .GetLibReferences(frameworkIdentifier)

    /// Returns the installed versions of all direct dependencies which are referenced in the references file.
    member this.GetDirectDependencies(referencesFile:ReferencesFile): (string * string * string) list =
        let dependenciesFile = DependenciesFile.ReadFromFile dependenciesFileName
        let normalizedDependencies =
            dependenciesFile.Groups
            |> Seq.map (fun kv -> dependenciesFile.GetDependenciesInGroup(kv.Value.Name) |> Seq.map (fun kv' -> kv.Key, kv'.Key)  |> Seq.toList)
            |> List.concat

        let normalizedDependendenciesFromRefFile = 
            referencesFile.Groups 
            |> Seq.map (fun kv -> kv.Value.NugetPackages |> List.map (fun p -> kv.Key, p.Name))
            |> List.concat

        getLockFile().GetGroupedResolution()
        |> Seq.filter (fun kv -> normalizedDependendenciesFromRefFile |> Seq.exists ((=) kv.Key))
        |> Seq.filter (fun kv -> normalizedDependencies |> Seq.exists ((=) kv.Key))
        |> listPackages

    /// Returns the installed versions of all direct dependencies.
    member this.GetDirectDependencies(): (string * string * string) list =
        let dependenciesFile = DependenciesFile.ReadFromFile dependenciesFileName
        let normalizedDependencies =
            dependenciesFile.Groups
            |> Seq.map (fun kv -> dependenciesFile.GetDependenciesInGroup(kv.Value.Name) |> Seq.map (fun kv' -> kv.Key, kv'.Key)  |> Seq.toList)
            |> List.concat

        getLockFile().GetGroupedResolution()
        |> Seq.filter (fun kv -> normalizedDependencies |> Seq.exists ((=) kv.Key))
        |> listPackages

    /// Returns all groups.
    member this.GetGroups(): string list =
        let dependenciesFile = DependenciesFile.ReadFromFile dependenciesFileName
        dependenciesFile.Groups
        |> Seq.map (fun kv -> kv.Key.ToString())
        |> Seq.toList

    /// Returns the direct dependencies for the given package.
    member this.GetDirectDependenciesForPackage(groupName,packageName:string): (string * string * string) list =
        let resolvedPackages = getLockFile().GetGroupedResolution()
        let package = resolvedPackages.[groupName, (PackageName packageName)]
        let normalizedDependencies = package.Dependencies |> Seq.map (fun (name,_,_) -> groupName, name) |> Seq.toList

        resolvedPackages
        |> Seq.filter (fun kv -> normalizedDependencies |> Seq.exists ((=) kv.Key))
        |> listPackages

    /// Removes the given package from the main dependency group of the dependencies file.
    member this.Remove(package: string): unit = this.Remove(None, package)

    /// Removes the given package from dependencies file.
    member this.Remove(groupName, package: string): unit = this.Remove(groupName, package, false, false, false, true)

    /// Removes the given package from dependencies file.
    member this.Remove(groupName, package: string, force: bool,hard: bool,interactive: bool,installAfter: bool): unit =
        Utils.RunInLockedAccessMode(
            this.RootPath,
            fun () -> RemoveProcess.Remove(dependenciesFileName, groupName, PackageName package, force, hard, interactive, installAfter))

    /// Removes the given package from the specified project
    member this.RemoveFromProject(groupName,package: string,force: bool,hard: bool,projectName: string,installAfter: bool): unit =
        Utils.RunInLockedAccessMode(
            this.RootPath,
            fun () -> RemoveProcess.RemoveFromProject(dependenciesFileName, groupName, PackageName package, force, hard, projectName, installAfter))

    /// Shows all references files where the given package is referenced.
    member this.ShowReferencesFor(packages: (string * string) list): unit =
        FindReferences.ShowReferencesFor (packages |> List.map (fun (g,p) -> GroupName g,PackageName p)) |> this.Process 

    /// Finds all references files where the given main group package is referenced.
    member this.FindReferencesFor(package:string): string list =
        this.FindReferencesFor(Constants.MainDependencyGroup.ToString(),package)

    /// Finds all references files where the given package is referenced.
    member this.FindReferencesFor(group:string,package:string): string list =
        FindReferences.FindReferencesForPackage (GroupName group) (PackageName package) |> this.Process |> List.map (fun p -> p.FileName)

    member this.SearchPackagesByName(searchTerm,?cancellationToken,?maxResults) : IObservable<string> =
        let cancellationToken = defaultArg cancellationToken (System.Threading.CancellationToken())
        let maxResults = defaultArg maxResults 1000
        let sources = this.GetSources() |> Seq.map (fun kv -> kv.Value) |> List.concat |> List.distinct
        match sources with
        | [] -> [PackageSources.DefaultNugetSource]
        | _ -> sources
        |> List.choose (fun x -> match x with | Nuget s -> Some s.Url | _ -> None)
        |> Seq.distinct
        |> Seq.map (fun url ->
                    NuGetV3.FindPackages(None, url, searchTerm, maxResults)
                    |> Observable.ofAsyncWithToken cancellationToken)
        |> Seq.reduce Observable.merge
        |> Observable.flatten
        |> Observable.distinct

    /// Finds all projects where the given package is referenced.
    member this.FindProjectsFor(group:string,package: string): ProjectFile list =
        FindReferences.FindReferencesForPackage (GroupName group) (PackageName package) |> this.Process

    // Packs all paket.template files.
<<<<<<< HEAD
    member this.Pack(outputPath, ?buildConfig, ?buildPlatform, ?version, ?releaseNotes, ?templateFile, ?workingDir, ?lockDependencies) =
        let dependenciesFile = DependenciesFile.ReadFromFile dependenciesFileName
        let workingDir = defaultArg workingDir (dependenciesFile.FileName |> Path.GetDirectoryName)
        let lockDependencies = defaultArg lockDependencies false
        PackageProcess.Pack(workingDir, dependenciesFile, outputPath, buildConfig, buildPlatform, version, releaseNotes, templateFile, lockDependencies)
=======
    member this.Pack(outputPath, ?buildConfig, ?version, ?releaseNotes, ?templateFile, ?workingDir, ?excludedTemplates, ?lockDependencies) =
        let dependenciesFile = DependenciesFile.ReadFromFile dependenciesFileName
        let workingDir = defaultArg workingDir (dependenciesFile.FileName |> Path.GetDirectoryName)
        let lockDependencies = defaultArg lockDependencies false
        PackageProcess.Pack(workingDir, dependenciesFile, outputPath, buildConfig, version, releaseNotes, templateFile, excludedTemplates, lockDependencies)
>>>>>>> 638628f1

    /// Pushes a nupkg file.
    static member Push(packageFileName, ?url, ?apiKey, (?endPoint: string), ?maxTrials) =
        let urlWithEndpoint = RemoteUpload.GetUrlWithEndpoint url endPoint
        let apiKey = defaultArg apiKey (Environment.GetEnvironmentVariable("nugetkey"))
        if String.IsNullOrEmpty apiKey then
            failwithf "Could not push package %s. Please specify a NuGet API key via environment variable \"nugetkey\"." packageFileName
        let maxTrials = defaultArg maxTrials 5
        RemoteUpload.Push maxTrials urlWithEndpoint apiKey packageFileName

    /// Lists all paket.template files in the current solution.
    member this.ListTemplateFiles() : TemplateFile list =
        let lockFile = getLockFile()
        ProjectFile.FindAllProjects(this.RootPath)
        |> Array.choose (fun proj -> ProjectFile.FindTemplatesFile(FileInfo(proj.FileName)))
        |> Array.choose (fun path ->
                         try
                           Some(TemplateFile.Load(path, lockFile, None))
                         with
                           | _ -> None)
        |> Array.toList<|MERGE_RESOLUTION|>--- conflicted
+++ resolved
@@ -456,19 +456,11 @@
         FindReferences.FindReferencesForPackage (GroupName group) (PackageName package) |> this.Process
 
     // Packs all paket.template files.
-<<<<<<< HEAD
-    member this.Pack(outputPath, ?buildConfig, ?buildPlatform, ?version, ?releaseNotes, ?templateFile, ?workingDir, ?lockDependencies) =
+    member this.Pack(outputPath, ?buildConfig, ?buildPlatform, ?version, ?releaseNotes, ?templateFile, ?workingDir, ?excludedTemplates, ?lockDependencies) =
         let dependenciesFile = DependenciesFile.ReadFromFile dependenciesFileName
         let workingDir = defaultArg workingDir (dependenciesFile.FileName |> Path.GetDirectoryName)
         let lockDependencies = defaultArg lockDependencies false
-        PackageProcess.Pack(workingDir, dependenciesFile, outputPath, buildConfig, buildPlatform, version, releaseNotes, templateFile, lockDependencies)
-=======
-    member this.Pack(outputPath, ?buildConfig, ?version, ?releaseNotes, ?templateFile, ?workingDir, ?excludedTemplates, ?lockDependencies) =
-        let dependenciesFile = DependenciesFile.ReadFromFile dependenciesFileName
-        let workingDir = defaultArg workingDir (dependenciesFile.FileName |> Path.GetDirectoryName)
-        let lockDependencies = defaultArg lockDependencies false
-        PackageProcess.Pack(workingDir, dependenciesFile, outputPath, buildConfig, version, releaseNotes, templateFile, excludedTemplates, lockDependencies)
->>>>>>> 638628f1
+        PackageProcess.Pack(workingDir, dependenciesFile, outputPath, buildConfig, buildPlatform, version, releaseNotes, templateFile, excludedTemplates, lockDependencies)
 
     /// Pushes a nupkg file.
     static member Push(packageFileName, ?url, ?apiKey, (?endPoint: string), ?maxTrials) =
