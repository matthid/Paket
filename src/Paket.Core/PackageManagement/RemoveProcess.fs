﻿/// Contains methods to remove installed packages
module Paket.RemoveProcess

open Paket
open System.IO
open Paket.Domain
open Paket.Logging
open InstallProcess

let private removePackageFromProject (project : ProjectFile) groupName package = 
    project.FindOrCreateReferencesFile()
        .RemoveNuGetReference(groupName,package)
        .Save()

let private remove removeFromProjects dependenciesFileName alternativeProjectRoot groupName (package: PackageName) force installAfter = 
    let root = Path.GetDirectoryName dependenciesFileName
    let allProjects = ProjectFile.FindAllProjects root
    
    removeFromProjects allProjects
            
    // check we have it removed from all paket.references files
    let stillInstalled =
        allProjects 
        |> Seq.exists (fun project -> 
            let proj = FileInfo(project.FileName)
            match ProjectFile.FindReferencesFile proj with
            | None -> false 
            | Some fileName -> 
                let refFile = ReferencesFile.FromFile fileName
                match refFile.Groups |> Map.tryFind groupName with
                | None -> false
                | Some group -> group.NugetPackages |> Seq.exists (fun p -> p.Name = package))

    let oldLockFile =
        let lockFileName = DependenciesFile.FindLockfile dependenciesFileName
        LockFile.LoadFrom(lockFileName.FullName)

    let dependenciesFile,lockFile,_ =
        let exisitingDependenciesFile = DependenciesFile.ReadFromFile dependenciesFileName
        if stillInstalled then exisitingDependenciesFile,oldLockFile,false else
        let dependenciesFile = exisitingDependenciesFile.Remove(groupName,package)
        dependenciesFile.Save()
        
        let lockFile,hasChanged,_ = UpdateProcess.SelectiveUpdate(dependenciesFile, alternativeProjectRoot, PackageResolver.UpdateMode.Install,SemVerUpdateMode.NoRestriction,force)
        dependenciesFile,lockFile,hasChanged
    
    if installAfter then
        let updatedGroups = Map.add groupName 0 Map.empty
<<<<<<< HEAD
        InstallProcess.Install(InstallerOptions.CreateLegacyOptions(force, Requirements.BindingRedirectsSettings.Off, false, false, SemVerUpdateMode.NoRestriction, false, false, [], [], None), false, dependenciesFile, lockFile, updatedGroups)
        GarbageCollection.CleanUp(root, dependenciesFile, lockFile)
=======
        InstallProcess.Install(InstallerOptions.CreateLegacyOptions(force, false, false, false, SemVerUpdateMode.NoRestriction, false, false, [], [], None), false, dependenciesFile, lockFile, updatedGroups)
        GarbageCollection.CleanUp(dependenciesFile, lockFile)
>>>>>>> 98901983

/// Removes a package with the option to remove it from a specified project.
let RemoveFromProject(dependenciesFileName, groupName, packageName:PackageName, force, projectName, installAfter) =
    let groupName = 
        match groupName with
        | None -> Constants.MainDependencyGroup
        | Some name -> GroupName name

    let removeFromSpecifiedProject (projects : ProjectFile seq) =
        match ProjectFile.TryFindProject(projects,projectName) with
        | Some p ->
            if p.HasPackageInstalled(groupName,packageName) then
                removePackageFromProject p groupName packageName
            else traceWarnfn "Package %O was not installed in project %s in group %O" packageName p.FileName groupName
        | None ->
            traceErrorfn "Could not remove package %O from specified project %s. Project not found" packageName projectName
    let alternativeProjectRoot = None
    remove removeFromSpecifiedProject dependenciesFileName alternativeProjectRoot groupName packageName force installAfter

/// Remove a package with the option to interactively remove it from multiple projects.
let Remove(dependenciesFileName, groupName, packageName:PackageName, force, interactive, installAfter) =
    let groupName = 
        match groupName with
        | None -> Constants.MainDependencyGroup
        | Some name -> GroupName name

    let removeFromProjects (projects: ProjectFile seq) =
        for project in projects do
            if project.HasPackageInstalled(groupName,packageName) then
                if (not interactive) || Utils.askYesNo(sprintf "  Remove from %s (group %O)?" project.FileName groupName) then
                    removePackageFromProject project groupName packageName

    let alternativeProjectRoot = None
    remove removeFromProjects dependenciesFileName alternativeProjectRoot groupName packageName force installAfter<|MERGE_RESOLUTION|>--- conflicted
+++ resolved
@@ -46,13 +46,8 @@
     
     if installAfter then
         let updatedGroups = Map.add groupName 0 Map.empty
-<<<<<<< HEAD
         InstallProcess.Install(InstallerOptions.CreateLegacyOptions(force, Requirements.BindingRedirectsSettings.Off, false, false, SemVerUpdateMode.NoRestriction, false, false, [], [], None), false, dependenciesFile, lockFile, updatedGroups)
-        GarbageCollection.CleanUp(root, dependenciesFile, lockFile)
-=======
-        InstallProcess.Install(InstallerOptions.CreateLegacyOptions(force, false, false, false, SemVerUpdateMode.NoRestriction, false, false, [], [], None), false, dependenciesFile, lockFile, updatedGroups)
         GarbageCollection.CleanUp(dependenciesFile, lockFile)
->>>>>>> 98901983
 
 /// Removes a package with the option to remove it from a specified project.
 let RemoveFromProject(dependenciesFileName, groupName, packageName:PackageName, force, projectName, installAfter) =
