﻿/// Contains methods for the install process.
module Paket.InstallProcess

open Paket
open Paket.Domain
open Paket.Logging
open Paket.BindingRedirects
open Paket.ModuleResolver
open Paket.PackageResolver
open System.IO
open System.Collections.Generic
open FSharp.Polyfill
open System.Reflection

let private findPackagesWithContent (root,usedPackages:HashSet<_>) = 
    usedPackages
    |> Seq.map (fun x -> DirectoryInfo(Path.Combine(root, "packages", (|PackageName|) x)))
    |> Seq.choose (fun packageDir -> packageDir.GetDirectories("Content") |> Array.tryFind (fun _ -> true))
    |> Seq.toList

let private copyContentFiles (project : ProjectFile, packagesWithContent) = 

    let rules : list<(FileInfo -> bool)> = [
            fun f -> f.Name = "_._"
            fun f -> f.Name.EndsWith(".transform")
            fun f -> f.Name.EndsWith(".pp")
            fun f -> f.Name.EndsWith(".tt")
            fun f -> f.Name.EndsWith(".ttinclude")
        ]

    let onBlackList (fi : FileInfo) = rules |> List.exists (fun rule -> rule(fi))

    let rec copyDirContents (fromDir : DirectoryInfo, toDir : Lazy<DirectoryInfo>) =
        fromDir.GetDirectories() |> Array.toList
        |> List.collect (fun subDir -> copyDirContents(subDir, lazy toDir.Force().CreateSubdirectory(subDir.Name)))
        |> List.append
            (fromDir.GetFiles() 
                |> Array.toList
                |> List.filter (onBlackList >> not)
                |> List.map (fun file -> file.CopyTo(Path.Combine(toDir.Force().FullName, file.Name), true)))

    packagesWithContent
    |> List.collect (fun packageDir -> copyDirContents (packageDir, lazy (DirectoryInfo(Path.GetDirectoryName(project.FileName)))))

let private removeCopiedFiles (project: ProjectFile) =
    let rec removeEmptyDirHierarchy (dir : DirectoryInfo) =
        if dir.Exists && dir.EnumerateFileSystemInfos() |> Seq.isEmpty then
            dir.Delete()
            removeEmptyDirHierarchy dir.Parent

    let removeFilesAndTrimDirs (files: FileInfo list) =
        for f in files do 
            if f.Exists then 
                f.Delete()

        let dirsPathsDeepestFirst = 
            files
            |> Seq.map (fun f -> f.Directory.FullName)
            |> Seq.distinct
            |> List.ofSeq
            |> List.rev
        
        for dirPath in dirsPathsDeepestFirst do
            removeEmptyDirHierarchy (DirectoryInfo dirPath)

    project.GetPaketFileItems() 
    |> List.filter (fun fi -> not <| fi.FullName.Contains(Constants.PaketFilesFolderName))
    |> removeFilesAndTrimDirs

let CreateInstallModel(root, sources, force, package) = 
    async { 
        let! (package, files) = RestoreProcess.ExtractPackage(root, sources, force, package)
        let (PackageName name) = package.Name
        let nuspec = FileInfo(sprintf "%s/packages/%s/%s.nuspec" root name name)
        let nuspec = Nuspec.Load nuspec.FullName
        let files = files |> Seq.map (fun fi -> fi.FullName)
        return package, InstallModel.CreateFromLibs(package.Name, package.Version, package.FrameworkRestriction, files, nuspec)
    }

/// Restores the given packages from the lock file.
let createModel(root, sources,force, lockFile:LockFile) = 
    let sourceFileDownloads =
        lockFile.SourceFiles
        |> Seq.map (fun file -> RemoteDownload.DownloadSourceFile(root, file))
        |> Async.Parallel

    let packageDownloads = 
        lockFile.ResolvedPackages
        |> Seq.map (fun kv -> CreateInstallModel(root,sources,force,kv.Value))
        |> Async.Parallel

    let _,extractedPackages =
        Async.Parallel(sourceFileDownloads,packageDownloads)
        |> Async.RunSynchronously

    extractedPackages

/// Applies binding redirects for all strong-named references to all app. and web. config files.
let private applyBindingRedirects root extractedPackages =
    extractedPackages
<<<<<<< HEAD
    |> Seq.map(fun (package, model:InstallModel) -> model.GetReferences.Force())
=======
    |> Seq.map(fun (package, model:InstallModel) -> model.DefaultFallback.References)
>>>>>>> 18313a1b
    |> Set.unionMany
    |> Seq.choose(fun ref -> 
            match ref with
            | Reference.Library path -> Some path
            | _-> None)
    |> Seq.distinctBy (fun p -> FileInfo(p).Name)
    |> Seq.choose(fun assemblyFileName ->
        try
            let assembly = Assembly.ReflectionOnlyLoadFrom assemblyFileName
            assembly
            |> BindingRedirects.getPublicKeyToken
            |> Option.map(fun token -> assembly, token)
        with exn -> None)
    |> Seq.map(fun (assembly, token) ->
        {   BindingRedirect.AssemblyName = assembly.GetName().Name
            Version = assembly.GetName().Version.ToString()
            PublicKeyToken = token
            Culture = None })
    |> applyBindingRedirectsToFolder root

/// Installs the given all packages from the lock file.
let Install(sources,force, hard, lockFile:LockFile) = 
    let root = FileInfo(lockFile.FileName).Directory.FullName 
    let extractedPackages = createModel(root,sources,force, lockFile)

    let model =
        extractedPackages
        |> Array.map (fun (p,m) -> NormalizedPackageName p.Name,m)
        |> Map.ofArray

    let applicableProjects =
        root
        |> ProjectFile.FindAllProjects
        |> Array.choose (fun p -> ProjectFile.FindReferencesFile(FileInfo(p.FileName))
                                  |> Option.map (fun r -> p, ReferencesFile.FromFile(r)))

    for project, referenceFile in applicableProjects do    
        verbosefn "Installing to %s" project.FileName

        let usedPackages = lockFile.GetPackageHull(referenceFile)

        let usedPackageNames =
            usedPackages
            |> Seq.map (fun x -> NormalizedPackageName x)
            |> Set.ofSeq

        project.UpdateReferences(model,usedPackageNames,hard)
        
        removeCopiedFiles project

        let getSingleRemoteFilePath name = 
            tracefn "Filename %s " name
            lockFile.SourceFiles |> List.iter (fun i -> tracefn " %s %s " i.Name  i.FilePath)
            (lockFile.SourceFiles |> List.find (fun f -> Path.GetFileName(f.Name) = name)).FilePath

        let gitRemoteItems =
            referenceFile.RemoteFiles
            |> List.map (fun file -> 
                             { BuildAction = project.DetermineBuildAction file.Name 
                               Include = createRelativePath project.FileName (getSingleRemoteFilePath file.Name)
                               Link = Some(if file.Link = "." then Path.GetFileName(file.Name)
                                           else Path.Combine(file.Link, Path.GetFileName(file.Name))) })
        
        let nuGetFileItems =
            if lockFile.Options.OmitContent then [] else
            copyContentFiles(project, findPackagesWithContent(root,usedPackages))
            |> List.map (fun file -> 
                                { BuildAction = project.DetermineBuildAction file.Name
                                  Include = createRelativePath project.FileName file.FullName
                                  Link = None })

        project.UpdateFileItems(gitRemoteItems @ nuGetFileItems, hard)

        project.Save()

    applyBindingRedirects root extractedPackages<|MERGE_RESOLUTION|>--- conflicted
+++ resolved
@@ -98,11 +98,7 @@
 /// Applies binding redirects for all strong-named references to all app. and web. config files.
 let private applyBindingRedirects root extractedPackages =
     extractedPackages
-<<<<<<< HEAD
     |> Seq.map(fun (package, model:InstallModel) -> model.GetReferences.Force())
-=======
-    |> Seq.map(fun (package, model:InstallModel) -> model.DefaultFallback.References)
->>>>>>> 18313a1b
     |> Set.unionMany
     |> Seq.choose(fun ref -> 
             match ref with
