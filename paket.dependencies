--- conflicted
+++ resolved
@@ -5,10 +5,6 @@
 nuget NUnit.Runners
 nuget FAKE
 nuget SourceLink.Fake
-<<<<<<< HEAD
-nuget FSharp.Core
 nuget Paket.Core
-=======
->>>>>>> 73d2df99
 
 github fsharp/FAKE modules/Octokit/Octokit.fsx