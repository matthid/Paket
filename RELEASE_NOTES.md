<<<<<<< HEAD
#### 3.0.0-alpha017 - 10.01.2016
* Allow to reference git repositories - http://fsprojects.github.io/Paket/git-dependencies.html
* Allow to run build commands on git repositories - http://fsprojects.github.io/Paket/git-dependencies.html#Running-a-build-in-git-repositories
* Allow to use git repositories as NuGet source - http://fsprojects.github.io/Paket/git-dependencies.html#Using-Git-repositories-as-NuGet-source

#### 2.41.1 - 08.01.2016
=======
#### 2.42.0 - 10.01.2016
* Nemerle projects support
* BUGFIX: Incorrect package dependencies graph resolution with prereleases - https://github.com/fsprojects/Paket/pull/1359
>>>>>>> 4e72f437
* BUGFIX: NuGetV2: avoid revealing password also if more than one source is defined - https://github.com/fsprojects/Paket/pull/1357

#### 2.41.0 - 07.01.2016
* Allow to reference dlls from HTTP resources - https://github.com/fsprojects/Paket/issues/1341
* BUGFIX: Fixed prerelease comparision - https://github.com/fsprojects/Paket/issues/1316
* BUGFIX: Fixed problem with prerelease versions during pack - https://github.com/fsprojects/Paket/issues/1316
* BUGFIX: Do not copy dlls from paket-files - https://github.com/fsprojects/Paket/issues/1341
* BUGFIX: Fixed problem with @ char in paths during pack - https://github.com/fsprojects/Paket/pull/1351
* BUGFIX: Allow to reference dlls from HTTP resources on mono - https://github.com/fsprojects/Paket/pull/1349
* PERFORMANCE: Don't parse lock file in FullUpdate mode
* WORKAROUND: ConfigFile password encryption did not work on specific machines - https://github.com/fsprojects/Paket/pull/1347
* USABILITY: Show warning when paket.references is used in nupkg content - https://github.com/fsprojects/Paket/issues/1344
* USABILITY: Report group name in download trace - https://github.com/fsprojects/Paket/issues/1337
* USABILITY: Be more robust against flaky NuGet feeds

#### 2.40.0 - 29.12.2015
* BUGFIX: Better packaging of prerelease dependencies - https://github.com/fsprojects/Paket/issues/1316
* BUGFIX: Allow to overwrite versions in template files without id - https://github.com/fsprojects/Paket/issues/1321
* BUGFIX: Accept dotnet54 as moniker
* BUGFIX: Download file:/// to paket-files/localhost
* BUGFIX: Compare normalized Urls
* BUGFIX: Call OnCompleted in Observable.flatten - https://github.com/fsprojects/Paket/pull/1330
* BUGFIX: Allow to restore packages from private feeds - https://github.com/fsprojects/Paket/issues/1326
* PERFORMANCE: Cache which source contains versions in GetVersions - https://github.com/fsprojects/Paket/pull/1327
* PERFORMANCE: Prefer package-versions protocol for nuget.org and myget.org

#### 2.38.0 - 22.12.2015
* Support new NuGet version range for empty restrictions
* USABILITY: Don't use /odata for nuget.org or myget.org
* BUGFIX: paket pack ignored specific-version parameter - https://github.com/fsprojects/Paket/issues/1321
* COSMETICS: Better error messages in GetVersions
* COSMETICS: Normalize NuGet source feeds in lock files
* PERFORMANCE: Keep traffic for GetVersions and GetPackageDetails low

#### 2.37.0 - 21.12.2015
* New "clear-cache" command allows to clear the NuGet cache - http://fsprojects.github.io/Paket/paket-clear-cache.html
* Paket checks PackageDetails only for sources that responded with versions for a package - https://github.com/fsprojects/Paket/issues/1317
* Implemented support for specifying per-template versions in paket pack - https://github.com/fsprojects/Paket/pull/1314
* Added support for relative src link to package content - https://github.com/fsprojects/Paket/pull/1311
* BUGFIX: Fix NullReferenceException - https://github.com/fsprojects/Paket/issues/1307
* BUGFIX: Check that cached NuGet package belongs to requested package
* BUGFIX: NuGet packages with FrameworkAssembly nodes did not work - https://github.com/fsprojects/Paket/issues/1306
* Paket install did an unnecessary update when framework restriction were present - https://github.com/fsprojects/Paket/issues/1305
* COSMETICS: No need to show cache warnings

#### 2.36.0 - 10.12.2015
* Getting assembly metadata without loading the assembly - https://github.com/fsprojects/Paket/pull/1293

#### 2.35.0 - 09.12.2015
* "redirects off" skips binding redirects completely  - https://github.com/fsprojects/Paket/pull/1299

#### 2.34.0 - 07.12.2015
* BootStrapper uses named temp files - https://github.com/fsprojects/Paket/pull/1296
* Making user prompts work with stdin - https://github.com/fsprojects/Paket/pull/1292

#### 2.33.0 - 04.12.2015
* Option to force a binding redirects - https://github.com/fsprojects/Paket/pull/1290
* Use GetCustomAttributesData instead of GetCustomAttributes - https://github.com/fsprojects/Paket/issues/1289
* Don't touch app.config if we don't logically change it - https://github.com/fsprojects/Paket/issues/1248
* Normalize versions in lock file for nuget.org - https://github.com/fsprojects/Paket/issues/1282
* Using AssemblyTitle if no title is specified in a project template - https://github.com/fsprojects/Paket/pull/1285
* Binding redirects should work with multiple groups - https://github.com/fsprojects/Paket/issues/1284 
* Resolver is more tolerant with prereleases - https://github.com/fsprojects/Paket/issues/1280

#### 2.32.0 - 02.12.2015
* Provided more user-friendly messages for bootstrapper - https://github.com/fsprojects/Paket/pull/1278
* EXPERIMENTAL: Added ability to create symbol/source packages - https://github.com/fsprojects/Paket/pull/1275
* BUGFIX: Fixed coreProps root element in generated nuspec - https://github.com/fsprojects/Paket/pull/1276

#### 2.31.0 - 01.12.2015
* Add options to force Nuget source and use local file paths with bootstrapper - https://github.com/fsprojects/Paket/pull/1268
* Implement exclude parameter for pack - https://github.com/fsprojects/Paket/pull/1274
* Handle different platforms in ProjectFile.GetOutputPath - https://github.com/fsprojects/Paket/pull/1269
* Support local read-only .nupkg-files - https://github.com/fsprojects/Paket/pull/1272

#### 2.30.0 - 01.12.2015
* Switched to using Chessie Nuget package - https://github.com/fsprojects/Paket/pull/1266
* Adding .NET 4.6.1 support - https://github.com/fsprojects/Paket/issues/1270

#### 2.29.0 - 27.11.2015
* Allow specifying Nuget Source and provide option to specify parameters with config file in bootstrapper - https://github.com/fsprojects/Paket/pull/1261
* BUGFIX: Do not normalize versions since it might break Klondike - https://github.com/fsprojects/Paket/issues/1257
* COSMETICS: Better error message when lock file doesn't contain version pin - https://github.com/fsprojects/Paket/issues/1256
* COSMETICS: Show a warning when the resolver selects an unlisted version - https://github.com/fsprojects/Paket/pull/1258

#### 2.28.0 - 25.11.2015
* Reuse more of the NuGet v3 API for protocol selection
* Using new NuGet v3 protocol to retrieve unlisted packages - https://github.com/fsprojects/Paket/issues/1254
* Created installer demo - https://github.com/fsprojects/Paket/issues/1251
* Adding monoandroid41 framework moniker - https://github.com/fsprojects/Paket/pull/1245
* BUGFIX: Specifying prereleases did not work with pessimistic version constraint - https://github.com/fsprojects/Paket/issues/1252
* BUGFIX: Unlisted property get properly filled from NuGet v3 API - https://github.com/fsprojects/Paket/issues/1242
* BUGFIX: Bootstrapper compares version per SemVer - https://github.com/fsprojects/Paket/pull/1236
* PERFORMANCE: Avoid requests to teamcity that lead to server error
* USABILITY: If parsing of lock file fails Paket reports the lock file filename - https://github.com/fsprojects/Paket/issues/1247

#### 2.27.0 - 19.11.2015
* Binding redirects get cleaned during install - https://github.com/fsprojects/Paket/pull/1235
* BUGFIX: Bootstrapper compares version per SemVer - https://github.com/fsprojects/Paket/pull/1236
* BUGFIX: Do not print feed password to output - https://github.com/fsprojects/Paket/pull/1238
* USABILITY: Always write non-version into lock file to keep ProGet happy - https://github.com/fsprojects/Paket/issues/1239

#### 2.26.0 - 18.11.2015
* BUGFIX: Better parsing of framework restrictions - https://github.com/fsprojects/Paket/issues/1232
* BUGFIX: Fix props files - https://github.com/fsprojects/Paket/issues/1233
* BUGFIX: Detect AssemblyName from project file name if empty - https://github.com/fsprojects/Paket/issues/1234
* BUGFIX: Fixed issue with V3 feeds doing api requests even when the paket.lock is fully specified - https://github.com/fsprojects/Paket/pull/1231
* BUGFIX: Update ProjectFile.GetTargetProfile to work with conditional nodes - https://github.com/fsprojects/Paket/pull/1227
* BUGFIX: Putting .targets import on correct location in project files - https://github.com/fsprojects/Paket/issues/1226
* BUGFIX: Putting braces around OData conditions to work around ProGet issues - https://github.com/fsprojects/Paket/issues/1225
* USABILITY: Always write nomalized version into lock file to keep the lockfile as stable as possible
* USABILITY: Always try 3 times to download and extract a package
* USABILITY: Sets default resolver strategy for convert from nuget to None - https://github.com/fsprojects/Paket/pull/1228

#### 2.25.0 - 13.11.2015
* Unified cache implementation for V2 and V3 - https://github.com/fsprojects/Paket/pull/1222
* BUGFIX: Putting .props and .targets import on correct location in project files - https://github.com/fsprojects/Paket/issues/1219
* BUGFIX: Propagate framework restriction correctly - https://github.com/fsprojects/Paket/issues/1213
* BUGFIX: Match auth - https://github.com/fsprojects/Paket/issues/1210
* BUGFIX: Better error message when something goes wrong during package download

#### 2.24.0 - 11.11.2015
* Support for feeds that only provide NuGet v3 API - https://github.com/fsprojects/Paket/pull/1205
* BUGFIX: Made PublicAPI.ListTemplateFiles more robust - https://github.com/fsprojects/Paket/pull/1209
* BUGFIX: Allow to specify empty file patterns in paket.template
* BUGFIX: Filter excluded dependencies in template files - https://github.com/fsprojects/Paket/issues/1208
* BUGFIX: Framework dependencies were handled too strict - https://github.com/fsprojects/Paket/issues/1206

#### 2.23.0 - 09.11.2015
* Allow to exclude dependencies in template files - https://github.com/fsprojects/Paket/issues/1199
* Exposed TemplateFile types and Dependencies member - https://github.com/fsprojects/Paket/pull/1203
* Paket uses lock free version of Async.Choice
* Paket generates and parses strategy option in lock file - https://github.com/fsprojects/Paket/pull/1196
* BUGFIX: Fixed version requirement parse issue noticed in FsBlog
* USABILITY: Paket shows parsing errors in app.config files - https://github.com/fsprojects/Paket/issues/1195

#### 2.22.0 - 05.11.2015
* Paket adds binding redirect only for applicable assemblies - https://github.com/fsprojects/Paket/issues/1187
* BUGFIX: Add missing transitive dependencies after paket update - https://github.com/fsprojects/Paket/issues/1190
* BUGFIX: Work around issue with # in file names on mono - https://github.com/fsprojects/Paket/issues/1189
* USABILITY: Better error reporting when prereleases are involved - https://github.com/fsprojects/Paket/issues/1186

#### 2.21.0 - 01.11.2015
* Adding LOCKEDVERSION placeholder to templatefile - https://github.com/fsprojects/Paket/issues/1183

#### 2.20.0 - 30.10.2015
* Allow filtered updates of packages matching a regex - https://github.com/fsprojects/Paket/pull/1178
* Search for paket.references in startup directory (auto-restore feature) - https://github.com/fsprojects/Paket/pull/1179
* BUGFIX: Framework filtering for transisitve packages - https://github.com/fsprojects/Paket/issues/1182

#### 2.19.0 - 29.10.2015
* Resolver changed to breadth first search to escape more quickly from conflict situations - https://github.com/fsprojects/Paket/issues/1174
* Paket init downloads stable version of bootstraper - https://github.com/fsprojects/Paket/issues/1040
* BUGFIX: SemVer updates were broken

#### 2.18.0 - 28.10.2015
* Use branch and bound strategy to escape quickly from conflict situations - https://github.com/fsprojects/Paket/issues/1169
* Queries all feeds in parallel for package details
* New moniker monoandroid50 - https://github.com/fsprojects/Paket/pull/1171
* Reintroduced missing public API functions for docs
* USABILITY: Improved paket's conflict reporting during resolution time - https://github.com/fsprojects/Paket/pull/1168

#### 2.17.0 - 24.10.2015
* Global "oldest matching version" resolver strategy option - http://fsprojects.github.io/Paket/dependencies-file.html#Strategy-option
* Convert-from-nuget and simplify commands simplify framework restrictions if possible - https://github.com/fsprojects/Paket/pull/1159
* BUGFIX: Queries every NuGet feed in parallel and combines the results - https://github.com/fsprojects/Paket/pull/1163
* USABILITY: Give better error message when a file can't be found on a github repo - https://github.com/fsprojects/Paket/issues/1162

#### 2.16.0 - 21.10.2015
* Check that download http status code was 200
* Try to report better error when file is blocked by Firewall - https://github.com/fsprojects/Paket/pull/1155
* BUGFIX: Fixed loading of Project files on mono - https://github.com/fsprojects/Paket/pull/1149
* PERFORMANCE: Caching proxy scheme - https://github.com/fsprojects/Paket/pull/1153
* USABILITY: If caching fails Paket should recover - https://github.com/fsprojects/Paket/issues/1152

#### 2.15.1 - 17.10.2015
* BUGFIX: Fixed framework restriction filter - https://github.com/fsprojects/Paket/pull/1146
* BUGFIX: Fixed parsing of framework restrictions in lock file - https://github.com/fsprojects/Paket/pull/1144
* BUGFIX: Add monoandroid403 to be matched as Some MonoAndroid - https://github.com/fsprojects/Paket/pull/1140
* PERFORMANCE: Use locked version as prefered version when resolver strategy is min - https://github.com/fsprojects/Paket/pull/1141
* COSMETICS: Better error messages when resolver finds no matching version.
* COSMETICS: Fix error message when resolver already resolved to GlobalOverride - https://github.com/fsprojects/Paket/issues/1142

#### 2.14.0 - 15.10.2015
* BUGFIX: Handle silverlight framework identifiers comparison - https://github.com/fsprojects/Paket/pull/1138

#### 2.13.0 - 14.10.2015
* Show-Groups command - http://fsprojects.github.io/Paket/paket-show-groups.html
* BUGFIX: Fixed combine operation for framework restrictions - https://github.com/fsprojects/Paket/issues/1137
* BUGFIX: Lockfile-Parser did not to parse framework restrictions and therefore paket install could lead to wrong lock file - https://github.com/fsprojects/Paket/issues/1135
* USABILITY: Non-SemVer InformationalVersion are now allowed for paket pack - https://github.com/fsprojects/Paket/issues/1134
* USABILITY: Dependencies file parser should detects comma between install settings - https://github.com/fsprojects/Paket/issues/1129
* COSMETICS: Don't show the pin notice if dependency is transitive
* COSMETICS: Don't allow negative numbers in SemVer

#### 2.12.0 - 12.10.2015
* Better SemVer update by adding --keep-major, --keep-minor, --keep-patch to the CLI
* EXPERIMENTAL: Support for WiX installer projects

#### 2.11.0 - 09.10.2015
* Skip unchanged groups during install

#### 2.10.0 - 08.10.2015
* Make resolver to evaluate versions lazily
* BUGFIX: Paket.Pack was broken on filesystems with forward slash seperator - https://github.com/fsprojects/Paket/issues/1119
* BUGFIX: Wrong paket ProjectRefences name causes incorrect packaging - https://github.com/fsprojects/Paket/issues/1113

#### 2.9.0 - 05.10.2015
* Allow to use GitHub tokens to access GitHub files - http://fsprojects.github.io/Paket/paket-config.html
* Allow to update a single group
* BUGFIX: Resolver needs to consider Microsoft.Bcl.Build

#### 2.8.0 - 03.10.2015
* BUGFIX: Selective update needs to consider remote files
* BUGFIX: Ignore disabled upstream feeds - https://github.com/fsprojects/Paket/pull/1105
* BUGFIX: Don't forget to add settings from root dependencies
* COSMETICS: Do not write unnecessary framework restrictions into paket.lock

#### 2.7.0 - 02.10.2015
* Support for private GitHub repos - http://fsprojects.github.io/Paket/github-dependencies.html#Referencing-a-private-github-repository
* BUGFIX: Find the mono binary on OSX 10.11 - https://github.com/fsprojects/Paket/pull/1103

#### 2.6.0 - 01.10.2015
* Allow "content:once" as a package setting - http://fsprojects.github.io/Paket/nuget-dependencies.html#No-content-option
* BUGFIX: Don't add -prerelease to nuspec dependency nodes for project references - https://github.com/fsprojects/Paket/issues/1102
* BUGFIX: Do not create prerelease identifiers for transitive dependencies - https://github.com/fsprojects/Paket/issues/1099
* PERFORMANCE: Do not parse remote dependencies file twice - https://github.com/fsprojects/Paket/issues/1101
* PERFORMANCE: Check if we already downloaded paket.dependencies file for remote files in order to reduce stress on API limit - https://github.com/fsprojects/Paket/issues/1101
* PERFORMANCE: Run all calls against different NuGet protocols in parallel and take the fastest - https://github.com/fsprojects/Paket/issues/1085
* PERFORMANCE: Exclude duplicate NuGet feeds - https://github.com/fsprojects/Paket/issues/1085
* COSMETICS: Cache calls to GitHub in order to reduce stress on API limit - https://github.com/fsprojects/Paket/issues/1101

#### 2.5.0 - 29.09.2015
* Remove all Paket entries from projects which have no paket.references - https://github.com/fsprojects/Paket/issues/1097
* Allow to format VersionRequirements in NuGet syntax
* BUGFIX: Fix KeyNotFoundException when project is net4.0-client - https://github.com/fsprojects/Paket/issues/1095
* BUGFIX: Put prerelease requirement into NuSpec during paket pack - https://github.com/fsprojects/Paket/issues/1088
* BUGFIX: Inconsistent framework exclusion in paket.dependencies - https://github.com/fsprojects/Paket/issues/1093
* BUGFIX: Commands add/remove stripped link:false from file references - https://github.com/fsprojects/Paket/issues/1089
* BUGFIX: Do not create double prerelease identifiers - https://github.com/fsprojects/Paket/issues/1099
* COSMETICS: Only fixup dates in zip archive under Mono - https://github.com/fsprojects/Paket/pull/1094
* PERFORMANCE: Skip asking for versions if only a specific version is requested
* PERFORMANCE: Check if a feed supports a protocol and never retry if not - https://github.com/fsprojects/Paket/issues/1085

#### 2.4.0 - 28.09.2015
* BUGFIX: Paket does not touch config files when the list of binding redirects to add is empty - https://github.com/fsprojects/Paket/pull/1092
* BUGFIX: Fix unsupported https scheme in web proxy - https://github.com/fsprojects/Paket/pull/1080
* BUGFIX: Ignore DotNET 5.0 framework when TargetFramework 4 is specified - https://github.com/fsprojects/Paket/issues/1066
* BUGFIX: Paket failed with: The input sequence was empty - https://github.com/fsprojects/Paket/issues/1071
* BUGFIX: NullReferenceException in applyBindingRedirects during "update nuget package" - https://github.com/fsprojects/Paket/issues/1074
* COSMETICS: Improve error message for bootstrapper if download of Paket.exe fails - https://github.com/fsprojects/Paket/pull/1091

#### 2.3.0 - 21.09.2015
* Binding redirects from target platform only - https://github.com/fsprojects/Paket/pull/1070
* Allow to enable redirects per package - http://fsprojects.github.io/Paket/nuget-dependencies.html#redirects-settings
* BUGFIX: Install command without a lockfile failed when using groups - https://github.com/fsprojects/Paket/issues/1067
* BUGFIX: Only create packages.config entries for referenced packages - https://github.com/fsprojects/Paket/issues/1065
* BUGFIX: Paket update added an app.config to every project - https://github.com/fsprojects/Paket/issues/1068
* BUGFIX: Use commit w/gist download in RemoteDownload.downloadRemoteFiles - https://github.com/fsprojects/Paket/pull/1069

#### 2.1.0 - 16.09.2015
* Added support for custom internet proxy credentials with env vars - https://github.com/fsprojects/Paket/pull/1061
* Removed microsoft.bcl.build.targets from backlist and instead changed "import_targets" default for that package
* Fix handling of packages.config

#### 2.0.0 - 15.09.2015
* Support for `Dependency groups` in paket.dependencies files - http://fsprojects.github.io/Paket/groups.html
* Support for Roslyn-based analyzers - http://fsprojects.github.io/Paket/analyzers.html
* Support for reference conditions - https://github.com/fsprojects/Paket/issues/1026

#### 1.39.10 - 13.09.2015
* Fixed a bug where install and restore use different paths when specifying a project spec on a HTTP link - https://github.com/fsprojects/Paket/pull/1054
* Fix parsing of output path when condition has no spaces - https://github.com/fsprojects/Paket/pull/1058

#### 1.39.1 - 08.09.2015
* Eagerly create app.config files and add to all projects - https://github.com/fsprojects/Paket/pull/1044

#### 1.39.0 - 08.09.2015
* New Bootstrapper with better handling of Paket prereleases

#### 1.37.0 - 07.09.2015
* Support for authentication and complex hosts for HTTP dependencies - https://github.com/fsprojects/Paket/pull/1052
* Always redirect to the Redirect.Version - https://github.com/fsprojects/Paket/pull/1023
* Improvements in the BootStrapper - https://github.com/fsprojects/Paket/pull/1022

#### 1.34.0 - 27.08.2015
* Paket warns about pinned packages only when a new version is available - https://github.com/fsprojects/Paket/pull/1014
* Trace NuGet package URL if download fails
* Fallback to NuGet v2 feed if no version is found in v3

#### 1.33.0 - 23.08.2015
* Paket handles dynamic OutputPath - https://github.com/fsprojects/Paket/pull/942
* Paket warns when package is pinned - https://github.com/fsprojects/Paket/pull/999

#### 1.32.0 - 19.08.2015
* BUGFIX: Fixed compatibility issues with Klondike NuGet server - https://github.com/fsprojects/Paket/pull/997
* BUGFIX: Escape file names in a NuGet compatible way - https://github.com/fsprojects/Paket/pull/996
* BUGFIX: Paket now fails if an update of a nonexistent package is requested - https://github.com/fsprojects/Paket/pull/995

#### 1.31.0 - 18.08.2015
* BUGFIX: Delete old nodes from proj files - https://github.com/fsprojects/Paket/issues/992
* COSMETICS: Better conflict reporting - https://github.com/fsprojects/Paket/pull/994

#### 1.30.0 - 18.08.2015
* BUGFIX: Include prereleases when using NuGet3 - https://github.com/fsprojects/Paket/issues/988
* paket.template allows comments with # or // - https://github.com/fsprojects/Paket/pull/991

#### 1.29.0 - 17.08.2015
* Xamarin iOS + Mac Support - https://github.com/fsprojects/Paket/pull/980
* Handling fallbacks mainly for Xamarin against PCLs - https://github.com/fsprojects/Paket/pull/980
* Removed supported platforms for MonoTouch and MonoAndroid - https://github.com/fsprojects/Paket/pull/980
* Paket only creates requirements from lock file when updating a single package - https://github.com/fsprojects/Paket/pull/985

#### 1.28.0 - 13.08.2015
* Selective update shows better error message on conflict - https://github.com/fsprojects/Paket/pull/980
* Paket init adds default feed - https://github.com/fsprojects/Paket/pull/981
* Show better error message on conflict - https://github.com/fsprojects/Paket/issues/534
* Make option names for paket find-package-versions consistent with the other commands - https://github.com/fsprojects/Paket/issues/890
* Update specifying version does not pin version in paket.dependencies - https://github.com/fsprojects/Paket/pull/979

#### 1.27.0 - 13.08.2015
* Version range semantics changed for `>= x.y.z prerelease` - https://github.com/fsprojects/Paket/issues/976
* BUGFIX: Version trace got lost - https://twitter.com/indy9000/status/631201649219010561
* BUGFIX: copy_local behaviour was broken - https://github.com/fsprojects/Paket/issues/972

#### 1.26.0 - 10.08.2015
* BUGFIX: Paket mixed responses and downloads - https://github.com/fsprojects/Paket/issues/966

#### 1.25.0 - 10.08.2015
* Fix case-sensitivity of boostrapper on mono
* Reactive NuGet v3
* Check for conflicts in selective update - https://github.com/fsprojects/Paket/pull/964
* BUGFIX: Escape file names - https://github.com/fsprojects/Paket/pull/960

#### 1.23.0 - 04.08.2015
* BUGFIX: Selective update resolves the graph for selected package - https://github.com/fsprojects/Paket/pull/957

#### 1.22.0 - 31.07.2015
* Use FSharp.Core 4.0
* Fix build exe path which includes whitespace - https://github.com/fsprojects/ProjectScaffold/pull/185
* Preserve encoding upon saving solution - https://github.com/fsprojects/Paket/pull/940
* BUGFIX: If we specify a templatefile in paket pack it still packs all templates - https://github.com/fsprojects/Paket/pull/944
* BUGFIX: If we specify a type project templatefile in paket pack it should find the project - https://github.com/fsprojects/Paket/issues/945
* BUGFIX: Paket pack succeeded even when there're missing files - https://github.com/fsprojects/Paket/issues/948
* BUGFIX: FindAllFiles should handle paths that are longer than 260 characters - https://github.com/fsprojects/Paket/issues/949

#### 1.21.0 - 23.07.2015
* Allow NuGet packages to put version in the path - https://github.com/fsprojects/Paket/pull/928

#### 1.20.0 - 21.07.2015
* Allow to get version requirements from paket.lock instead of paket.dependencies - https://github.com/fsprojects/Paket/pull/924
* Add new ASP.NET 5.0 monikers - https://github.com/fsprojects/Paket/issues/921
* BUGFIX: Paket crashed with Null Ref Exception for MBrace - https://github.com/fsprojects/Paket/issues/923
* BUGFIX: Exclude submodules from processing - https://github.com/fsprojects/Paket/issues/918

#### 1.19.0 - 13.07.2015
* Support Odata query fallback for package details with /odata prefix - https://github.com/fsprojects/Paket/pull/922
* Establish beta-level comatibility with Klondike nuget server - https://github.com/fsprojects/Paket/pull/907
* BUGFIX: Improved SemVer parser - https://github.com/fsprojects/Paket/pull/920
* BUGFIX: Added fix for windows-style network source-paths in dependencies parser - https://github.com/fsprojects/Paket/pull/903
* BUGFIX: Settings for dependent packages are now respected - https://github.com/fsprojects/Paket/pull/919
* BUGFIX: `--force` option is working for install/update/restore remote files too
* BUGFIX: Delete cached errors if all sources fail - https://github.com/fsprojects/Paket/issues/908
* BUGFIX: Use updated globbing for paket.template
* COSMETICS: Better error message when package doesn't exist
* COSMETICS: Show better error message when a package is used in `paket.references` but not in `paket.lock`

#### 1.18.0 - 22.06.2015
* Exclusion syntax for paket.template files - https://github.com/fsprojects/Paket/pull/882
* BUGFIX: Issue with `paket pack` and multiple paket.template files fixed - https://github.com/fsprojects/Paket/issues/893

#### 1.17.0 - 22.06.2015
* Tab completion for installed packages in Paket.PowerShell - https://github.com/fsprojects/Paket/pull/892
* BUGFIX: Find-package-versions did not work - https://github.com/fsprojects/Paket/issues/886
* BUGFIX: Find-packages did not work - https://github.com/fsprojects/Paket/issues/888 https://github.com/fsprojects/Paket/issues/889
* COSMETICS: Improved the documentation for the commands - https://github.com/fsprojects/Paket/pull/891

#### 1.16.0 - 21.06.2015
* Make sure retrieved versions are ordered by version with latest version first - https://github.com/fsprojects/Paket/issues/886
* PowerShell argument tab completion for Paket-Add - https://github.com/fsprojects/Paket/pull/887
* Detection of DNX and DNXCore frameworks
* BUGFIX: Exceptions were not logged to command line - https://github.com/fsprojects/Paket/pull/885

#### 1.15.0 - 18.06.2015
* Paket.PowerShell support for Package Manager Console - https://github.com/fsprojects/Paket/pull/875
* Fix download of outdated files - https://github.com/fsprojects/Paket/issues/876

#### 1.14.0 - 14.06.2015
* Chocolatey support for Paket.PowerShell - https://github.com/fsprojects/Paket/pull/872
* BUGFIX: Single version in deps file created invalid dependend package- https://github.com/fsprojects/Paket/issues/871

#### 1.13.0 - 12.06.2015
* Paket.PowerShell support - https://github.com/fsprojects/Paket/pull/839
* EXPERIMENTAL: Allow link:false settings for file references in `paket.references` files
* BUGFIX: `paket update` did not pick latest prerelease version of indirect dependency - https://github.com/fsprojects/Paket/issues/866

#### 1.12.0 - 09.06.2015
* BUGFIX: Paket add should not update the package if it's already there
* BUGFIX: "copy_local" was not respected for indirect dependencies - https://github.com/fsprojects/Paket/issues/856
* BUGFIX: Suggest only packages from the installed sources - https://github.com/fsprojects/Paket.VisualStudio/issues/57
* BUGFIX: Trace license warning only in verbose mode - https://github.com/fsprojects/Paket/issues/862
* BUGFIX: Fix ./ issues during pack
* BUGFIX: Serialize != operator correctly - https://github.com/fsprojects/Paket/issues/857
* COSMETICS: Don't save the `paket.lock` file if it didn't changed

#### 1.11.0 - 08.06.2015
* Support for cancelling bootstrapper - https://github.com/fsprojects/Paket/pull/860
* Increase timeout for restricted access mode - https://github.com/fsprojects/Paket/issues/858

#### 1.10.0 - 02.06.2015
* `paket init` puts Paket binaries into the project path - https://github.com/fsprojects/Paket/pull/853
* Do not duplicate files in the nupkg - https://github.com/fsprojects/Paket/issues/851
* Pack command reuses project version if directly given - https://github.com/fsprojects/Paket/issues/837
* BUGFIX: `paket install` was not respecting `content:none` - https://github.com/fsprojects/Paket/issues/854

#### 1.9.0 - 30.05.2015
* Paket pack allows to specify current nuget version as dependency - https://github.com/fsprojects/Paket/issues/837
* BUGFIX: Fix long version of --silent flag - https://github.com/fsprojects/Paket/pull/849

#### 1.8.0 - 28.05.2015
* Implement --no-install and --redirects for "paket update" - https://github.com/fsprojects/Paket/pull/847
* BUGFIX: Fix inconsistent parameter names - https://github.com/fsprojects/Paket/pull/846

#### 1.7.2 - 28.05.2015
* New `--only-referenced` parameter for restore - https://github.com/fsprojects/Paket/pull/843
* Make the output path relative to the dependencies file - https://github.com/fsprojects/Paket/issues/829
* Analyze content files with case insensitive setting - https://github.com/fsprojects/Paket/issues/816
* BUGFIX: Parse NuGet package prerelease versions containing "-" - https://github.com/fsprojects/Paket/issues/841

#### 1.6.0 - 26.05.2015
* Paket init - init dependencies file with default NuGet source
* Allow to init paket in given directory
* Automatically query all package feeds in "Find packages"
* Allow to override install settings in 'paket.dependencies' with values from 'paket.references' - https://github.com/fsprojects/Paket/issues/836
* BUGFIX: `paket install` fails if package version doesn't match .nupkg file - https://github.com/fsprojects/Paket/issues/834
* BUGFIX: Try to work around issue with mono zip functions - https://github.com/fsharp/FAKE/issues/810

#### 1.5.0 - 21.05.2015
* Property tests for dependencies files parser - https://github.com/fsprojects/Paket/pull/807
* EXPERIMENTAL: Query NuGet feeds in parallel
* Allow to specify the directory for `convert-to-nuget` in PublicAPI
* Expose project Guids from project files
* Allow simplify on concrete dependencies file
* Allow to specify a concrete template file for `paket pack`
* Add overload in PublicAPI for default Restore
* Better tracing during "update package"
* Allow to register trace functions
* Allow to specify a source feed for Find-Packages and Find-Package-Versions command
* BUGFIX: Fix dates in local nuget packages
* BUGFIX: NullReferenceException in `convert-from-nuget` - https://github.com/fsprojects/Paket/pull/831
* BUGFIX: `Convert-from-nuget` quotes source feeds - https://github.com/fsprojects/Paket/pull/833
* BUGFIX: Observable.ofAsync fires OnCompleted - https://github.com/fsprojects/Paket/pull/835
* BUGFIX: Work around issue with CustomAssemblyAttributes during `paket pack` - https://github.com/fsprojects/Paket/issues/827
* BUGFIX: Fix dates after creating a package
* BUGFIX: Always trim package names from command line
* BUGFIX: Always show default nuget stream in completion

#### 1.4.0 - 08.05.2015
* EXPERIMENTAL: Find-Packages command - http://fsprojects.github.io/Paket/paket-find-packages.html
* EXPERIMENTAL: Find-Package-Versions command - http://fsprojects.github.io/Paket/paket-find-package-versions.html
* EXPERIMENTAL: Show-Installed-Packages command - http://fsprojects.github.io/Paket/paket-show-installed-packages.html
* Expose GetDefinedNuGetFeeds in Public API
* Expose GetSources in Public API
* BUGFIX: NuGet Convert works with empty version strings - https://github.com/fsprojects/Paket/pull/821
* BUGFIX: Don't shortcut conflicting addition
* BUGFIX: Better pin down behaviour during "Smart Update""
* BUGFIX: Only replace nuget package during add if the old one had no version
* BUGFIX: Put fixed packages to the end - https://github.com/fsprojects/Paket/issues/814
* BUGFIX: Fix `paket add` if package is already there - https://github.com/fsprojects/Paket/issues/814
* BUGFIX: Fix `paket add` for very first dependency - https://github.com/fsprojects/Paket/issues/814
* BUGFIX: Paket pack had issues with \ in subfolders - https://github.com/fsprojects/Paket/issues/812
* BZGFIX: Use https://api.nuget.org/v3/index.json for Autocomplete
* BUGFIX: Set exit code to 1 if the command line parser finds error
* BUGFIX: Windows restrictions were not parsed from lockfile - https://github.com/fsprojects/Paket/issues/810
* BUGFIX: Paket tries to keep the alphabetical order when using `paket add`
* BUGFIX: Do not generate entries for empty extensions in nupkg
* BUGFIX: Portable framework restrictions were not parsed from lockfile - https://github.com/fsprojects/Paket/issues/810
* COSMETICS: "Done" message in bootstrapper
* COSMETICS: -s parameter for Bootstrapper
* COSMETICS: Don't perform unnecessary installs during `paket add`
* COSMETICS: Always print the command on command parser error

#### 1.3.0 - 30.04.2015
* Paket keeps paket.dependencies as stable as possible during edits - https://github.com/fsprojects/Paket/pull/802
* `paket push` doesn't need a dependencies file any more - https://github.com/fsprojects/Paket/issues/800
* Added `--self` for self update of bootstrapper - https://github.com/fsprojects/Paket/issues/791
* BUGFIX: `convert-from-nuget` doen`t duplicate sources anymore - https://github.com/fsprojects/Paket/pull/804

#### 1.2.0 - 24.04.2015
* Add Paket.BootStrapper NuGet package - https://github.com/fsprojects/Paket/issues/790

#### 1.1.3 - 24.04.2015
* Fix StackOverflowException when using local path - https://github.com/fsprojects/Paket/issues/795

#### 1.1.2 - 24.04.2015
* `paket add` should not change dependencies file if the package is misspelled - https://github.com/fsprojects/Paket/issues/798

#### 1.1.1 - 24.04.2015
* Support developmentDependency nuget dependencies - https://github.com/fsprojects/Paket/issues/796

#### 1.1.0 - 23.04.2015
* Pack command is able to detect portable frameworks - https://github.com/fsprojects/Paket/issues/797

#### 1.0.2 - 23.04.2015
* `Convert-from-nuget` removes custom import and targets - https://github.com/fsprojects/Paket/pull/792

#### 1.0.1 - 20.04.2015
* New bootstrapper protects paket.exe from incomplete github downloads - https://github.com/fsprojects/Paket/pull/788

#### 1.0.0 - 17.04.2015
* Big release from fsharpex

#### 0.42.1 - 17.04.2015
* BUGFIX: Smart Install is no longer adding dependencies to paket.dependencies if specified in paket.references but not in paket.dependencies - https://github.com/fsprojects/Paket/issues/779
* BUGFIX: Fix smart install when we add a pinned version - https://github.com/fsprojects/Paket/issues/777
* Trace NuGet server response in verbose mode - https://github.com/fsprojects/Paket/issues/775
* BUGFIX: Fixing wrong local path detection with `paket install` - https://github.com/fsprojects/Paket/pull/773
* BUGFIX: Fixed zip opening on mono - https://github.com/fsprojects/Paket/pull/774

#### 0.41.0 - 13.04.2015
* New Testimonials page - http://fsprojects.github.io/Paket/testimonials.html
* New `PAKET.VERSION` environment variable for bootstraper - https://github.com/fsprojects/Paket/pull/771
* `convert-from-nuget` aggregates target framework from packages.config files - https://github.com/fsprojects/Paket/pull/768
* Improved config file formatting with indented binding redirects - https://github.com/fsprojects/Paket/pull/769
* BUGFIX: Fixed home path detection - https://github.com/fsprojects/Paket/pull/770
* COSMETICS: Better error message when `paket.dependencies` is missing - https://github.com/fsprojects/Paket/issues/764

#### 0.40.0 - 09.04.2015
* Try to fix dates in Nuget packages - https://github.com/fsprojects/Paket/issues/761
* `convert-from-nuget` reads target framework from packages.config files - https://github.com/fsprojects/Paket/pull/760
* Allow . in target file names for pack - https://github.com/fsprojects/Paket/issues/756

#### 0.39.0 - 08.04.2015
* Upgrading to .NET 4.5
* Removing DotNetZip and using the .NET 4.5 Zip APIs instead - https://github.com/fsprojects/Paket/pull/732
* Boostrapper download without `nuget.exe` - https://github.com/fsprojects/Paket/pull/734
* Added frameworkAssemblies to nuspec templating - https://github.com/fsprojects/Paket/issues/740
* BUGFIX: Only pick up project output files for pack that exactly match assembly filename - https://github.com/fsprojects/Paket/issues/752
* BUGFIX: Detect Silverlight version in csproj files - https://github.com/fsprojects/Paket/issues/751
* BUGFIX: Fix mono timeout during license download - https://github.com/fsprojects/Paket/issues/746
* BUGFIX: Detect `sl` as Silverlight - https://github.com/fsprojects/Paket/issues/744

#### 0.38.0 - 30.03.2015
* The restore process downloads package licenses automatically - https://github.com/fsprojects/Paket/pull/737

#### 0.37.0 - 28.03.2015
* Fallback to NuGet.exe if the bootstrapper fails to download from GitHub - https://github.com/fsprojects/Paket/pull/733
* COSMETICS: Display the file name if Paket crashes on some invalid file - https://github.com/fsprojects/Paket/pull/730

#### 0.36.0 - 27.03.2015
* Allow to add references section to paket.template file - https://github.com/fsprojects/Paket/issues/721
* Allow to compute libraries for specific framework - https://github.com/fsprojects/Paket/issues/723
* Detect .NET 4.6 - https://github.com/fsprojects/Paket/issues/727
* SemVer allows "number + build metadata" format - https://github.com/fsprojects/Paket/issues/704
* `paket push` shows status information - https://github.com/fsprojects/Paket/pull/695
* BUGFIX: Maintain order of content file items - https://github.com/fsprojects/Paket/pull/722
* BUGFIX: `Convert-from-nuget` ignores disabled NuGet feeds - https://github.com/fsprojects/Paket/pull/720
* BUGFIX: Smart install should not remove sources from `paket.dependencies` - https://github.com/fsprojects/Paket/pull/726
* BUGFIX: Smart install should create paket.lock if we have references files - https://github.com/fsprojects/Paket/pull/725
* COSMETICS: better tracing of intermediate resolution conflicts

#### 0.34.0 - 12.03.2015
* `paket pack` pretty-prints it's nuspec - https://github.com/fsprojects/Paket/issues/691
* Paket packs .MDBs docs into the nupkg - https://github.com/fsprojects/Paket/issues/693
* paket pack / paket.template support wildcard patterns - https://github.com/fsprojects/Paket/issues/690
* Allow empty lines in `paket.template` and report file name if parser fails - https://github.com/fsprojects/Paket/issues/692
* BUGFIX: paket.template - file type respects dir without slash at the end - https://github.com/fsprojects/Paket/issues/698
* BUGFIX: paket-files folder is alwaays relative to `paket.dependencies` - https://github.com/fsprojects/Paket/issues/564
* BUGFIX: `paket install` respects manual paket nodes - https://github.com/fsprojects/Paket/issues/679

#### 0.33.0 - 10.03.2015
* Paket packs XML docs into the nupkg - https://github.com/fsprojects/Paket/issues/689
* BUGFIX: Install settings from `paket.dependencies` should override package settings - https://github.com/fsprojects/Paket/issues/688

#### 0.32.0 - 09.03.2015
* PERFORMANCE: If resolver runs into conflict then use Warnsdorff's rule - https://github.com/fsprojects/Paket/pull/684
* BUGFIX: Fixed Linux install scripts - https://github.com/fsprojects/Paket/pull/681
* Support for WinExe output type - https://github.com/fsprojects/Paket/pull/675
* BUGFIX: Fix Nuget compat issue with leading zeros - https://github.com/fsprojects/Paket/pull/672
* BUGFIX: Detect inter project dependencies without matching package id - https://github.com/fsprojects/Paket/pull/671
* BUGFIX: Parse prerelease numbers into bigint since ints might overflow - https://github.com/fsprojects/Paket/pull/667
* BUGFIX: Optional fields in template files are read correctly - https://github.com/fsprojects/Paket/pull/666
* BUGFIX: Better url and endpoint handling in `paket push` - https://github.com/fsprojects/Paket/pull/663
* COSMETICS: Better tracing when resolver runs into conflict - https://github.com/fsprojects/Paket/pull/684
* COSMETICS: Better error message when a package is listed twice in `paket.references` - https://github.com/fsprojects/Paket/pull/686
* COSMETICS: Use Chessie for ROP - https://github.com/fsprojects/Chessie

#### 0.31.2 - 26.02.2015
* BUGFIX: Robust and much faster template file parser - https://github.com/fsprojects/Paket/pull/660

#### 0.31.1 - 25.02.2015
* Use latest FAKE tasks

#### 0.31.0 - 25.02.2015
* BUGFIX: Fix help for init command - https://github.com/fsprojects/Paket/pull/654
* BUGFIX: Allow non-standard API endpoint for push - https://github.com/fsprojects/Paket/pull/652
* BUGFIX: Special case nuget.org
* BUGFIX: paket add/remove with just project name - https://github.com/fsprojects/Paket/pull/650
* BUGFIX: Uploading packages as multiform content type - https://github.com/fsprojects/Paket/pull/651
* BUGFIX: Handle transient dependencies better in pack command - https://github.com/fsprojects/Paket/pull/649
* BUGFIX: Only load custom attributes if not given in TemplateFile or cmd parameter
* BUGFIX: Detect .NET 4.5.1 - https://github.com/fsprojects/Paket/pull/647

#### 0.30.0 - 23.02.2015
* New command: `paket pack` - http://fsprojects.github.io/Paket/paket-pack.html
* New command: `paket push` - http://fsprojects.github.io/Paket/paket-push.html
* Improved command line help - https://github.com/fsprojects/Paket/pull/639
* BUGFIX: fix no_auto_restore option parsing  - https://github.com/fsprojects/Paket/issues/632

#### 0.29.0 - 18.02.2015
* Allow local NuGet sources with spaces in `paket.dependencies` - https://github.com/fsprojects/Paket/issues/616
* Streamlined install options in `paket.dependencies` and `paket.references` - https://github.com/fsprojects/Paket/issues/587
* Allow to opt-out of targets import - https://github.com/fsprojects/Paket/issues/587
* New option to add/remove packages for a single project - https://github.com/fsprojects/Paket/pull/610
* BUGFIX: Blacklisted Microsoft.Bcl.Build.targets - https://github.com/fsprojects/Paket/issues/618
* BUGFIX: Selective update doesn't add package twice from `paket.references` anymore
* BUGFIX: `paket install` installs GitHub source files
* COSMETICS: Respect home directories on mono - https://github.com/fsprojects/Paket/issues/612
* COSMETICS: `paket add` inserts the new package in alphabetical position - https://github.com/fsprojects/Paket/issues/596

#### 0.28.0 - 16.02.2015
* Add a simple API which allows to retrieve NuGet v3 autocomplete
* Allow unix-style comments in `paket.dependencies` file
* BUGFIX: `paket restore` does not fail on missing `paket.version` files - https://github.com/fsprojects/Paket/issues/600
* BUGFIX: Parsing of conditional dependencies should detect portable case - https://github.com/fsprojects/Paket/issues/594
* BUGFIX: Prerelease requirements in `paket.dependencies` should override package dependencies - https://github.com/fsprojects/Paket/issues/607
* BUGFIX: Try to ease the pain with mono bug in Process class - https://github.com/fsprojects/Paket/issues/599
* BUGFIX: `paket restore` does not re-download http references - https://github.com/fsprojects/Paket/issues/592
* BUGFIX: Make DeletePaketNodes more robust - https://github.com/fsprojects/Paket/issues/591
* BUGFIX: Install content files on mono - https://github.com/fsprojects/Paket/issues/561
* BUGFIX: Install process doesn't duplicate Imports of targets files any more - https://github.com/fsprojects/Paket/issues/588
* BUGFIX: Don't remove comments from `paket.dependencies` file - https://github.com/fsprojects/Paket/issues/584
* COSMETICS: Paket should not reformat app/web.config files while changing assembly redirects - https://github.com/fsprojects/Paket/issues/597

#### 0.27.0 - 07.02.2015
* Install process will reference `.props` and `.targets` files from NuGet packages - https://github.com/fsprojects/Paket/issues/516
* Don't internalize in paket.exe during ILMerge
* Allow to download from pre-authenticated MyGet feed - https://github.com/fsprojects/Paket/issues/466
* BUGFIX: Fix `paket install --hard` for FSharp.Core - https://github.com/fsprojects/Paket/issues/579
* BUGFIX: `paket convert-from-nuget` ignores casing when looking for nuget.targets - https://github.com/fsprojects/Paket/issues/580
* BUGFIX: `paket install` correctly parses HTTP references - https://github.com/fsprojects/Paket/pull/571
* BUGFIX: `paket.dependencies` parser now fails if tokens are not valid
* COSMETICS: Prerelease strings are checked that they don't contain operators
* COSMETICS: Create an install function in the API which takes a `paket.dependencies` file as text - https://github.com/fsprojects/Paket/issues/576

#### 0.26.0 - 31.01.2015
* Allow to opt-out of old frameworks in `paket.dependencies` - http://fsprojects.github.io/Paket/nuget-dependencies.html#Framework-restrictions
* Allow `copy_local` settings in `paket.references` - http://fsprojects.github.io/Paket/references-files.html#copy_local-settings
* COSMETICS: `paket.lock` beautification for HTTP specs - https://github.com/fsprojects/Paket/pull/571

#### 0.25.0 - 25.01.2015
* BUGFIX: If more than one TargetFramework-specific dependency to the same package exist, we take the latest one - https://github.com/fsprojects/Paket/pull/567
* BUGFIX: Removes interactive-shell-check on `add auth` - https://github.com/fsprojects/Paket/pull/565
* BUGFIX: Can parse open NuGet ranges in brackets - https://github.com/fsprojects/Paket/issues/560
* BUGFIX: Detect `net35-client` - https://github.com/fsprojects/Paket/issues/559
* BUGFIX: Show help for `auto-restore` command - https://github.com/fsprojects/Paket/pull/558

#### 0.24.0 - 19.01.2015
* Allow to disable Visual Studio NuGet package restore - http://fsprojects.github.io/Paket/paket-auto-restore.html
* BUGFIX: Probe for unnormalized and normalized versions in local NuGet feeds - https://github.com/fsprojects/Paket/issues/556

#### 0.23.0 - 15.01.2015
* Refactored `init` & `init auto restore` to Railway Oriented Programming - https://github.com/fsprojects/Paket/pull/533
* Refactored FindRefs to Railway Oriented Programming - https://github.com/fsprojects/Paket/pull/529
* BUGFIX: paket.bootstrapper.exe and paket.exe use better proxy detection - https://github.com/fsprojects/Paket/pull/552
* BUGFIX: `paket add` offered to add dependencies even when they are already added - https://github.com/fsprojects/Paket/issues/550
* BUGFIX: Detect `Net20-client` - https://github.com/fsprojects/Paket/issues/547
* BUGFIX: Give better error message when package is not found in a local feed - https://github.com/fsprojects/Paket/issues/545
* BUGFIX: Don't download gists that are up-to-date - https://github.com/fsprojects/Paket/issues/513
* BUGFIX: fix parsing of longer http links - https://github.com/fsprojects/Paket/pull/536
* BUGFIX: Detect correct `paket.references` filenames during convert-from-nuget
* BUGFIX: If no package source is found during convert-from-nuget we use the default NuGet feed
* COSMETICS: Config file is only saved when needed
* COSMETICS: Ignore completely empty lib folders
* COSMETICS: `paket convert-from-nuget` warns if it can't find a NuGet feed - https://github.com/fsprojects/Paket/issues/548
* COSMETICS: Remove icon from bootstrapper to make file size much smaller

#### 0.22.0 - 05.01.2015
* Bootstrapper avoids github API - https://github.com/fsprojects/Paket/issues/510
* Refactoring to Railwal Oriented Programming - http://fsharpforfunandprofit.com/rop/
* Always trim line end in lockfile
* Improved binding redirects detection - https://github.com/fsprojects/Paket/pull/507
* Don't catch NullReferenceExceptions for now - https://github.com/fsprojects/Paket/issues/505
* BUGFIX: Paket update nuget X doesn't work - https://github.com/fsprojects/Paket/issues/512

#### 0.21.0 - 02.01.2015
* New `--log-file` parameter allows to trace into logfile - https://github.com/fsprojects/Paket/pull/502
* Trace stacktrace on all NullReferenceExceptions - https://github.com/fsprojects/Paket/issues/500
* Paket.locked file has 2 minute timeout
* BUGFIX: Detect the version of a GitHub gist correctly - https://github.com/fsprojects/Paket/issues/499
* BUGFIX: Dependencies file saves http and gist links correctly - https://github.com/fsprojects/Paket/issues/498
* BUGFIX: Don't relax "OverrideAll" conditions during `paket install`
* BUGFIX: fix priority of parsing atom nuget feed for package Id - https://github.com/fsprojects/Paket/issues/494
* BUGFIX: fix JSON deserializer and reactivate cache - https://github.com/fsprojects/Paket/pull/495
* BUGFIX: Make the file search for app.config and web.config case insensitive - https://github.com/fsprojects/Paket/issues/493
* BUGFIX: Don't add duplicate lines in `packet.dependencies` - https://github.com/fsprojects/Paket/issues/492
* BUGFIX: Keep framework restrictions in `paket install`- https://github.com/fsprojects/Paket/issues/486
* WORKAROUND: Do not fail on BadCrcException during unzip and only show a warning - https://github.com/fsprojects/Paket/issues/484
* WORKAROUND: Disable NuGet v3 feed for now - seems to be unreliable.
* PERFORMANCE: Don't parse project files twice - https://github.com/fsprojects/Paket/issues/487
* PERFORMANCE: Cache platform penalty calculation - https://github.com/fsprojects/Paket/issues/487
* PERFORMANCE: Use StringBuilder for path replacement - https://github.com/fsprojects/Paket/issues/487
* PERFORMANCE: Cache feed errors - https://github.com/fsprojects/Paket/issues/487
* PERFORMANCE: Put feed url into cache filename - https://github.com/fsprojects/Paket/issues/487
* PERFORMANCE: Relax prerelease requirements for pinned versions - https://github.com/fsprojects/Paket/issues/487
* PERFORMANCE: Don't enumerate all files, since we only need lib files - https://github.com/fsprojects/Paket/issues/487
* PERFORMANCE: Pin sourcefile dependencies - https://github.com/fsprojects/Paket/issues/487
* PERFORMANCE: Cache path penalty calculation - https://github.com/fsprojects/Paket/issues/487
* PERFORMANCE: Cache path extraction - https://github.com/fsprojects/Paket/issues/487

#### 0.20.1 - 30.12.2014
* COSMETICS: Trim end of line in lockfile.

#### 0.20.0 - 29.12.2014
* `paket install` performs a selective update based on the changes in the dependencies file - http://fsprojects.github.io/Paket/lock-file.html#Performing-updates
* Paket.exe acquires a lock for all write processes - https://github.com/fsprojects/Paket/pull/469
* New command to add credentials - http://fsprojects.github.io/Paket/paket-config-file.html#Add-credentials
* Smarter conditional NuGet dependencies - https://github.com/fsprojects/Paket/pull/462
* If environment auth variables are empty a fallback to the config is used- https://github.com/fsprojects/Paket/pull/459
* Better handling for multiple files from same GitHub repository - https://github.com/fsprojects/Paket/pull/451
* Extend Public API for plugin
* BUGFIX: Remove parsing of invalid child element of ProjectReference - https://github.com/fsprojects/Paket/pull/453
* BUGFIX: Don't add NuGet packages twice to a references file - https://github.com/fsprojects/Paket/pull/460
* BUGFIX: Use Max strategy for `paket outdated --ingore-constraints` - https://github.com/fsprojects/Paket/pull/463
* BUGFIX: Don't delete downloaded github zip file
* BUGFIX: Cannot install nuget packages from local TeamCity feeds due to proxy - https://github.com/fsprojects/Paket/pull/482
* BUGFIX: Don't touch framework assemblies if not needed
* BUGFIX: Check versions file synchronously
* BUGFIX: Restore console color after handling exception - https://github.com/fsprojects/Paket/pull/467
* COSMETICS: `>= 0` version range simplified to empty string - https://github.com/fsprojects/Paket/pull/449
* COSMETICS: Paket.exe and paket.bootstrapper.exe have a logo - https://github.com/fsprojects/Paket/pull/473

#### 0.18.0 - 09.12.2014
* Show command help on `--help` - https://github.com/fsprojects/Paket/pull/437
* Allow to opt in to BindingRedirects - https://github.com/fsprojects/Paket/pull/436
* Don't run simplify in strict mode - https://github.com/fsprojects/Paket/pull/443
* Allow to remove NuGet packages in interactive mode - https://github.com/fsprojects/Paket/pull/432
* Added auto-unzip of downloaded archives - https://github.com/fsprojects/Paket/pull/430
* Allow to reference binary files via http reference - https://github.com/fsprojects/Paket/pull/427
* Faster BindingRedirects - https://github.com/fsprojects/Paket/pull/414
* Using a different FSharp.Core NuGet package - https://github.com/fsprojects/Paket/pull/416
* Find the paket.references file in upper directories - https://github.com/fsprojects/Paket/pull/409
* Allow `paket.references` files in upper directories - https://github.com/fsprojects/Paket/pull/403
* Clear failure message for `paket simplify`, when lock file is outdated - https://github.com/fsprojects/Paket/pull/403
* BUGFIX: `Selective update` updates only dependent packages - https://github.com/fsprojects/Paket/pull/410
* BUGFIX: If there are only prereleases we should just take these
* BUGFIX: `paket update nuget <name>` fails if <name> was not found in lockfile - https://github.com/fsprojects/Paket/issues/404
* BUGFIX: Unescape library filename - https://github.com/fsprojects/Paket/pull/412
* BUGFIX: Allow to reference multiple files from same repository directory - https://github.com/fsprojects/Paket/pull/445
* BUGFIX: Don't reference satellite assemblies - https://github.com/fsprojects/Paket/pull/444
* BUGFIX: Binding redirect version is picked from highest library version - https://github.com/fsprojects/Paket/pull/422
* BUGFIX: Handle numeric part of PreRelease identifiers correctly - https://github.com/fsprojects/Paket/pull/426
* BUGFIX: Fixed casing issue in selective update - https://github.com/fsprojects/Paket/pull/434
* BUGFIX: Parse http links from lockfile
* BUGFIX: Calculate dependencies file name for http resources - https://github.com/fsprojects/Paket/pull/428

#### 0.17.0 - 29.11.2014
* FrameworkHandling: Support more portable profiles and reduce the impact in the XML file
* FrameworkHandling: support extracting Silverlight5.0 and NetCore4.5 - https://github.com/fsprojects/Paket/pull/389
* New command `paket init` - http://fsprojects.github.io/Paket/paket-init.html
* Better error message for missing files in paket.lock file - https://github.com/fsprojects/Paket/pull/402
* BUGFIX: Crash on 'install' when input seq was empty - https://github.com/fsprojects/Paket/pull/395
* BUGFIX: Handle multiple version results from NuGet - https://github.com/fsprojects/Paket/pull/393

#### 0.16.0 - 23.11.2014
* Integrate BindingRedirects into Paket install process - https://github.com/fsprojects/Paket/pull/383
* BUGFIX: Download of GitHub files should clean it's own directory - https://github.com/fsprojects/Paket/issues/385
* BUGFIX: Don't remove custom framework references - https://github.com/fsprojects/Paket/issues/376
* BUGFIX: Path to dependencies file is now relative after `convert-from-nuget` - https://github.com/fsprojects/Paket/pull/379
* BUGFIX: Restore command in targets file didn't work with spaces in paths - https://github.com/fsprojects/Paket/issues/375
* BUGFIX: Detect FrameworkReferences without restrictions in nuspec file and install these
* BUGFIX: Read sources even if we don't find packages - https://github.com/fsprojects/Paket/issues/372

#### 0.15.0 - 19.11.2014
* Allow to use basic framework restrictions in NuGet packages - https://github.com/fsprojects/Paket/issues/307
* Support feeds that don't support NormalizedVersion - https://github.com/fsprojects/Paket/issues/361
* BUGFIX: Use Nuget v2 as fallback
* BUGFIX: Accept and normalize versions like 6.0.1302.0-Preview - https://github.com/fsprojects/Paket/issues/364
* BUGFIX: Fixed handling of package dependencies containing string "nuget" - https://github.com/fsprojects/Paket/pull/363

#### 0.14.0 - 14.11.2014
* Uses Nuget v3 API, which enables much faster resolver
* BUGFIX: Keep project file order similar to VS order
* Support unlisted dependencies if nothing else fits - https://github.com/fsprojects/Paket/issues/327

#### 0.13.0 - 11.11.2014
* New support for general HTTP dependencies - http://fsprojects.github.io/Paket/http-dependencies.html
* New F# Interactive support - http://fsprojects.github.io/Paket/reference-from-repl.html
* New `paket find-refs` command - http://fsprojects.github.io/Paket/paket-find-refs.html
* Migration of NuGet source credentials during `paket convert-from-nuget` - http://fsprojects.github.io/Paket/paket-convert-from-nuget.html#Migrating-NuGet-source-credentials
* Bootstrapper uses .NET 4.0 - https://github.com/fsprojects/Paket/pull/355
* Adding --ignore-constraints to `paket outdated` - https://github.com/fsprojects/Paket/issues/308
* PERFORMANCE: If `paket add` doesn't change the `paket.dependencies` file then the resolver process will be skipped
* BUGFIX: `paket update nuget [PACKAGENAME]` should use the same update strategy as `paket add` - https://github.com/fsprojects/Paket/issues/330
* BUGFIX: Trailing whitespace is ignored in `paket.references`

#### 0.12.0 - 07.11.2014
* New global paket.config file - http://fsprojects.github.io/Paket/paket-config-file.html
* Trace warning when we replace NuGet.exe with NuGet.CommandLine - https://github.com/fsprojects/Paket/issues/320
* Allow to parse relative NuGet folders - https://github.com/fsprojects/Paket/issues/317
* When paket skips a framework install because of custom nodes it shows a warning - https://github.com/fsprojects/Paket/issues/316
* Remove the namespaces from the nuspec parser - https://github.com/fsprojects/Paket/pull/315
* New function which extracts the TargetFramework of a given projectfile.
* New function which calculates dependencies for a given projectfile.
* Project output type can be detected from a project file
* Allow to retrieve inter project dependencies from a project file
* BUGFIX: Exclude unlisted NuGet packages in Resolver - https://github.com/fsprojects/Paket/issues/327
* BUGFIX: Detect Lib vs. lib folder on Linux - https://github.com/fsprojects/Paket/issues/332
* BUGFIX: Paket stopwatch was incorrect - https://github.com/fsprojects/Paket/issues/326
* BUGFIX: Paket failed on generating lockfile for LessThan version requirement - https://github.com/fsprojects/Paket/pull/314
* BUGFIX: Don't match suffixes in local NuGet packages - https://github.com/fsprojects/Paket/issues/317
* BUGFIX: Don't fail with NullReferenceException when analyzing nuget.config - https://github.com/fsprojects/Paket/issues/319

#### 0.11.0 - 29.10.2014
* Build a merged install model with all packages - https://github.com/fsprojects/Paket/issues/297
* `paket update` command allows to set a version - http://fsprojects.github.io/Paket/paket-update.html#Updating-a-single-package
* `paket.targets` is compatible with specific references files - https://github.com/fsprojects/Paket/issues/301
* BUGFIX: Paket no longer leaves transitive dependencies in lockfile after remove command - https://github.com/fsprojects/Paket/pull/306
* BUGFIX: Don't use "global override" for selective update process - https://github.com/fsprojects/Paket/issues/310
* BUGFIX: Allow spaces in quoted parameter parsing - https://github.com/fsprojects/Paket/pull/311

#### 0.10.0 - 24.10.2014
* Initial version of `paket remove` command - http://fsprojects.github.io/Paket/paket-remove.html
* Paket add doesn't fail on second attempt - https://github.com/fsprojects/Paket/issues/295
* Report full paths when access is denied - https://github.com/fsprojects/Paket/issues/242
* Visual Studio restore only restores for the current project
* BUGFIX: Selective update keeps all other versions
* BUGFIX: Install process accepts filenames with `lib`
* BUGFIX: Fix !~> resolver
* BUGFIX: Use normal 4.0 framework libs when we only specify net40
* BUGFIX: Fix timing issue with paket install --hard - https://github.com/fsprojects/Paket/issues/293
* BUGFIX: Fix namespace handling in nuspec files
* BUGFIX: Add default nuget source to dependencies file if original project has no source

#### 0.9.0 - 22.10.2014
* Allow to restore packages from paket.references files - http://fsprojects.github.io/Paket/paket-restore.html
* Detect local nuspec with old XML namespace - https://github.com/fsprojects/Paket/issues/283
* `paket add` command tries to keep all other packages stable.
* Added another profile mapping for Profile136 - https://github.com/fsprojects/Paket/pull/262
* More portable profiles - https://github.com/fsprojects/Paket/issues/281
* Added net11 to framework handling - https://github.com/fsprojects/Paket/pull/269
* Create references for Win8 - https://github.com/fsprojects/Paket/issues/280
* Detect VS automatic nuget restore and create paket restore - http://fsprojects.github.io/Paket/paket-convert-from-nuget.html#Automated-process
* `paket convert-from-nuget` doesn't duplicate paket solution items - https://github.com/fsprojects/Paket/pull/286
* BUGFIX: Paket removes old framework references if during install - https://github.com/fsprojects/Paket/issues/274
* BUGFIX: Don't let the bootstrapper fail if we already have a paket.exe
* BUGFIX: Use the Id property when NuGet package name and id are different - https://github.com/fsprojects/Paket/issues/265

#### 0.8.0 - 15.10.2014
* Smarter install in project files
* Paket handles .NET 4.5.2 and .NET 4.5.3 projects - https://github.com/fsprojects/Paket/issues/260
* New command: `paket update nuget <package id>` - http://fsprojects.github.io/Paket/paket-update.html#Updating-a-single-package
* BUGFIX: Do not expand auth when serializing dependencies file - https://github.com/fsprojects/Paket/pull/259
* BUGFIX: Create catch all case for unknown portable frameworks

#### 0.7.0 - 14.10.2014
* Initial support for referencing full github projects - http://fsprojects.github.io/Paket/http-dependencies.html#Referencing-a-GitHub-repository
* Allow to use all branches in GitHub sources - https://github.com/fsprojects/Paket/pull/249
* Initial support for frameworkAssemblies from nuspec - https://github.com/fsprojects/Paket/issues/241
* Download github source files with correct encoding - https://github.com/fsprojects/Paket/pull/248
* Add FSharp.Core.Microsoft.Signed as dependency
* Install model uses portable versions for net40 and net45 when package doesn't contain special versions
* Install command displays existing versions if constraint does not match any version
* Restore command doesn't calc install model.
* Use https in DefaultNugetStream - https://github.com/fsprojects/Paket/pull/251
* BUGFIX: Paket only deletes files which will are downloaded by init-auto-restore process - https://github.com/fsprojects/Paket/pull/254
* BUGFIX: Paket convert-from-nuget failed when package source keys contain invalid XML element chars  - https://github.com/fsprojects/Paket/issues/253

#### 0.6.0 - 11.10.2014
* New restore command - http://fsprojects.github.io/Paket/paket-restore.html
* Report if we can't find packages for top level dependencies.
* Faster resolver
* Try /FindPackagesById before /Packages for nuget package version no. retrieval
* New Paket.Core package on NuGet - https://www.nuget.org/packages/Paket.Core/
* BUGFIX: Prefer full platform builds over portable builds

#### 0.5.0 - 09.10.2014
* Bootstrapper will only download stable releases by default - http://fsprojects.github.io/Paket/bootstrapper.html
* New installer model allows better compatibility with NuGet and should be much faster
* Supporting dot for references file - http://fsprojects.github.io/Paket/http-dependencies.html
* Supporting pagination for long NuGet feeds - https://github.com/fsprojects/Paket/issues/223
* Create a "use exactly this version" operator in order to override package conflicts - http://fsprojects.github.io/Paket/nuget-dependencies.html#Use-exactly-this-version-constraint
* New `content none` mode in paket.dependencies - http://fsprojects.github.io/Paket/dependencies-file.html#No-content-option
* Allow source files in content folder of NuGet packages
* No -D needed for Linux installer - https://github.com/fsprojects/Paket/pull/210
* Content files like `_._`, `*.transform` and `*.pp` are ignored - https://github.com/fsprojects/Paket/issues/207
* The `convert-from-nuget` command adds .paket folder to the sln - https://github.com/fsprojects/Paket/issues/206
* Removed duplicate transitive dependencies from lock file - https://github.com/fsprojects/Paket/issues/200
* If the package download failed Paket retries with force flag
* The `convert-from-nuget` commands sorts the dependencies file
* Use credentials from nuget.config on paket convert-from-nuget - https://github.com/fsprojects/Paket/issues/198
* Deploy fixed targets file - https://github.com/fsprojects/Paket/issues/172
* New [--pre] and [--strict] modes for paket outdated - http://fsprojects.github.io/Paket/paket-outdated.html
* New --no-auto-restore option for `convert-from-nuget` command - http://fsprojects.github.io/Paket/paket-convert-from-nuget.html#Automated-process
* Adding support for new portable profiles
* paket.exe is now signed
* Allow to reference .exe files from NuGet packages
* Use default proxy in paket.exe and bootstrapper.exe - https://github.com/fsprojects/Paket/issues/226
* Keep order of sources in paket.dependencies - https://github.com/fsprojects/Paket/issues/233
* BREAKING CHANGE: Removed --dependencies-file option - from now on it's always paket.dependencies
* BUGFIX: Bootstrapper will not throw NullReferenceException on broken paket.exe downloads
* BUGFIX: Authentication information will not be put in cache
* BUGFIX: Fixes cache issue when using multiple NuGet sources
* BUGFIX: Fixes potential casing issue on Windows
* BUGFIX: paket-files need to go to the top of a project file
* BUGFIX: Do not look for MinimalVisualStudioVersion when adding paket folder to solution - https://github.com/fsprojects/Paket/pull/221
* COSMETICS: Throw better error message if we don't get any versions from NuGet source

#### 0.4.0 - 28.09.2014
* Resolve dependencies for github modules - http://fsprojects.github.io/Paket/http-dependencies.html#Remote-dependencies
* New [--interactive] mode for paket simplify - http://fsprojects.github.io/Paket/paket-simplify.html
* Don't use version in path for github files.
* Better error message when a package resolution conflict arises.

#### 0.3.0 - 25.09.2014
* New command: paket add [--interactive] - http://fsprojects.github.io/Paket/paket-add.html
* New command: paket simplify - http://fsprojects.github.io/Paket/paket-simplify.html
* Better Visual Studio integration by using paket.targets file - http://fsprojects.github.io/Paket/paket-init-auto-restore.html
* Support for NuGet prereleases - http://fsprojects.github.io/Paket/nuget-dependencies.html#PreReleases
* Support for private NuGet feeds - http://fsprojects.github.io/Paket/nuget-dependencies.html#NuGet-feeds
* New NuGet package version constraints - http://fsprojects.github.io/Paket/nuget-dependencies.html#Further-version-constraints
* Respect case sensitivity for package paths for Linux - https://github.com/fsprojects/Paket/pull/137
* Improved convert-from-nuget command - http://fsprojects.github.io/Paket/paket-convert-from-nuget.html
* New paket.bootstrapper.exe (7KB) allows to download paket.exe from github.com - http://fsprojects.github.io/Paket/paket-init-auto-restore.html
* New package resolver algorithm
* Better verbose mode - use -v flag
* Version info is shown at paket.exe start
* paket.lock file is sorted alphabetical (case-insensitive)
* Linked source files now all go underneath a "paket-files" folder.
* BUGFIX: Ensure the NuGet cache folder exists
* BUGFIX: Async download fixed on mono

#### 0.2.0 - 17.09.2014
* Allow to directly link GitHub files - http://fsprojects.github.io/Paket/http-dependencies.html
* Automatic NuGet conversion - http://fsprojects.github.io/Paket/paket-convert-from-nuget.html
* Cleaner syntax in paket.dependencies - https://github.com/fsprojects/Paket/pull/95
* Strict mode - https://github.com/fsprojects/Paket/pull/104
* Detecting portable profiles
* Support content files from nuget - https://github.com/fsprojects/Paket/pull/84
* Package names in Dependencies file are no longer case-sensitive - https://github.com/fsprojects/Paket/pull/108

#### 0.1.4 - 16.09.2014
* Only vbproj, csproj and fsproj files are handled

#### 0.1.3 - 15.09.2014
* Detect FSharpx.Core in packages

#### 0.1.2 - 15.09.2014
* --hard parameter allows better transition from NuGet.exe

#### 0.1.0 - 12.09.2014
* We are live - yay!<|MERGE_RESOLUTION|>--- conflicted
+++ resolved
@@ -1,15 +1,11 @@
-<<<<<<< HEAD
-#### 3.0.0-alpha017 - 10.01.2016
+#### 3.0.0-alpha018 - 10.01.2016
 * Allow to reference git repositories - http://fsprojects.github.io/Paket/git-dependencies.html
 * Allow to run build commands on git repositories - http://fsprojects.github.io/Paket/git-dependencies.html#Running-a-build-in-git-repositories
 * Allow to use git repositories as NuGet source - http://fsprojects.github.io/Paket/git-dependencies.html#Using-Git-repositories-as-NuGet-source
 
-#### 2.41.1 - 08.01.2016
-=======
 #### 2.42.0 - 10.01.2016
 * Nemerle projects support
 * BUGFIX: Incorrect package dependencies graph resolution with prereleases - https://github.com/fsprojects/Paket/pull/1359
->>>>>>> 4e72f437
 * BUGFIX: NuGetV2: avoid revealing password also if more than one source is defined - https://github.com/fsprojects/Paket/pull/1357
 
 #### 2.41.0 - 07.01.2016
