<<<<<<< HEAD
#### 5.0.0-alpha002 - 19.04.2017
* Fix dotnetcore integration.
  * Paket now properly understands runtime and reference assemblies
  * Paket now understands the runtime graph and restores runtime dependencies
  * New API `InstallModel.GetRuntimeAssemblies` and `InstallModel.GetRuntimeLibraries` can be used to retrieve the correct assets for a particular RID and TFM
* New command `paket generate-nuspec`
* BREAKS: `InstallModel` API
* BUGFIX: Improved C++ support

#### 4.4.1 - 19.04.2017
=======
#### 4.5.1- 20.04.2017
* BUGFIX: Fixed error when parsing version="*" - https://github.com/fsprojects/Paket/issues/2266

#### 4.5.0 - 20.04.2017
>>>>>>> bf894504
* Support Netstandard 2.0, Netframework 4.7, Netcore 2.0
* Encode '+' in Urls
* BUGFIX: Fix nuspec version attributes so that nuget.org is happy

#### 4.4.0 - 12.04.2017
* BUGFIX: Import .props/.targets better - https://github.com/fsprojects/Paket/pull/2234
* BUGFIX: Don't download boostrapper in auto-restore magic mode - https://github.com/fsprojects/Paket/pull/2235
* BUGFIX: Only include dlls in analyzers - https://github.com/fsprojects/Paket/pull/2236
* USABILITY: Fix rotating app.config entries when generating redirects - https://github.com/fsprojects/Paket/pull/2230

#### 4.3.0 - 10.04.2017
* BUGFIX: Check if a references file exists on disk - https://github.com/fsprojects/Paket/pull/2224

#### 4.2.0 - 09.04.2017
* BUGFIX: Improved output of the outdated warning and fix underlying bug - https://github.com/fsprojects/Paket/pull/2223
* BUGFIX: Make Paket.Restore.targets be called in more situations
* BUGFIX: Fix to handle weird malformed portable-only libraries - https://github.com/fsprojects/Paket/pull/2215
* BUGFIX: Detect changes in redirects settings
* BUGFIX: Workaround for TFS dependency resolution - https://github.com/fsprojects/Paket/pull/2214

#### 4.1.3 - 30.03.2017
* Support for dotnet pack
* BUGFIX: Handle empty references files for .NET Core
* BUGFIX: Better framework node detection
* BUGFIX: Better redirects for project dependent references files
* BUGFIX: Out-of-Sync check should work with auto-detection of framework settings
* BUGFIX: Convert from nuget with wildcard version - https://github.com/fsprojects/Paket/issues/2185
* BUGFIX: Support load script generation in restore
* BUGFIX: framework: auto-detect didn't work with Paket 4 - https://github.com/fsprojects/Paket/issues/2188
* USABILITY: Convert packages that do not have version specified
* COSMETICS: Use latest FSharp.Core

#### 4.0.0 - 15.03.2017
* Make Paket compatible with DotNet SDK / MSBuild 15 / Visual Sudio 2017
* Tail Recursive Package Resolution - https://github.com/fsprojects/Paket/pull/2066
* Reorganized resolver - https://github.com/fsprojects/Paket/pull/2039
* USABILITY: Added option to have paket restore fail on check failure - https://github.com/fsprojects/Paket/pull/1963
* USABILITY: Collect multiple install errors before failing  - https://github.com/fsprojects/Paket/pull/2177
* Generate load scripts on install abidding to new paket.dependencies option - https://fsprojects.github.io/Paket/dependencies-file.html#Generate-load-scripts

#### 3.37.0 - 15.03.2017
* BUGFIX: auto-detect no longer causes Out of sync warning - https://github.com/fsprojects/Paket/issues/2096
* BUGFIX: Allow to add package when sources are splitted - https://github.com/fsprojects/Paket.VisualStudio/issues/137
* USABILITY: Remove confusing yellow diagnostics in pack - https://github.com/fsprojects/Paket/issues/2164
* USABILITY: Support TLS > 1.0 - https://github.com/fsprojects/Paket/issues/2174
* USABILITY: old bootstrapper did not work

#### 3.36.0 - 25.02.2017
* BUGFIX: Lower case group folder name - https://github.com/fsprojects/Paket/pull/2150
* BUGFIX: Fix resolver for Strategy.Min - https://github.com/fsprojects/Paket/issues/2148
* BUGFIX: Fix TFS-on-premise - https://github.com/fsprojects/Paket/pull/2147
* BUGFIX: Add a workaround for https://github.com/fsprojects/Paket/issues/2145
* BUGFIX: Ignore unknown frameworks - https://github.com/fsprojects/Paket/pull/2132
* COSMETICS: Do not spam "unlisted" - https://github.com/fsprojects/Paket/issues/2149
* USABILITY: Link to documentation on how to resolve a conflict - https://github.com/fsprojects/Paket/pull/2155

#### 3.35.0 - 30.01.2017
* Added "netcoreapp1.1" support - https://github.com/fsprojects/Paket/pull/2129
* BUGFIX: Ensures that boostrapper --help always work - https://github.com/fsprojects/Paket/pull/2128
* USABILITY: Reports broken project dependencies properly - https://github.com/fsprojects/Paket/pull/2131
* USABILITY: Added details for "clear-cache" in --verbose mode - https://github.com/fsprojects/Paket/pull/2130

#### 3.34.0 - 29.01.2017
* BUGFIX: Support GitHub dependencies with spaces - https://github.com/fsprojects/Paket/pull/2127
* BUGFIX: Convert from nuget: Local package source gave false error - https://github.com/fsprojects/Paket/pull/2112
* BUGFIX: Make config writer use XmlWriter for disk write - https://github.com/fsprojects/Paket/pull/2110
* BUGFIX: Ensure case when getting packages from nuget feed - https://github.com/fsprojects/Paket/pull/2106
* BUGFIX: Ensure stable ordering of references

#### 3.33.0 - 06.01.2017
* USABILITY: Ensure stable ordering of references in the same ItemGroup - https://github.com/fsprojects/Paket/pull/2105
* BUGFIX: Template with multiparagraph description was not working with LF line endings - https://github.com/fsprojects/Paket/issues/2104

#### 3.32.0 - 02.01.2017
* paket outdated: group -parameter added - https://github.com/fsprojects/Paket/pull/2097
* BUGFIX: Fix "directory doesn't exist" in NuGet v2 - https://github.com/fsprojects/Paket/pull/2102
* BUGFIX: Correctly escape no_proxy domains for bootstraper - https://github.com/fsprojects/Paket/pull/2100
* BUGFIX: Don't print incorrect warning in bootstraper - https://github.com/fsprojects/Paket/pull/2098
* BUGFIX: Update Argu to 3.6.1
* BUGFIX: Revert argu update
* BUGFIX: If we have ref and lib files then we prefer lib
* BUGFIX: Don't remove group with only remote files - https://github.com/fsprojects/Paket/pull/2089
* BUGFIX: Fix displayed package name for packages found in another group - https://github.com/fsprojects/Paket/pull/2088
* BUGFIX: Avoid infinite recursive calls in followODataLink - https://github.com/fsprojects/Paket/pull/2081 
* BUGFIX: One of the file writes was missing a Directory.Create() - https://github.com/fsprojects/Paket/pull/2080
* BUGFIX: NuGetV2-OData: retrieve versions in descending order for artifactory - https://github.com/fsprojects/Paket/pull/2073
* BUGFIX: Default address of NuGet v3 stream points to https - https://github.com/fsprojects/Paket/pull/2071
 
#### 3.31.0 - 04.12.2016
* Added monoandroid70 moniker (Android 7 Nougat) - https://github.com/fsprojects/Paket/pull/2065
* BUGFIX: Package names are compared using non-linguistic Ordinal comparison - https://github.com/fsprojects/Paket/pull/2067
* BUGFIX: Fixed Git dependency change detection - https://github.com/fsprojects/Paket/pull/2061
* BUGFIX: Relax prerelease condition for --keep-patch - https://github.com/fsprojects/Paket/issues/2048
* BUGFIX: Allow specify auto-detect in specific groups - https://github.com/fsprojects/Paket/issues/2011

#### 3.30.0 - 22.11.2016
* Allow override of NuGetCacheFolder location through environment variable - https://github.com/fsprojects/Paket/pull/2035
* BUGFIX: Add authorization headers to Paket Push - https://github.com/fsprojects/Paket/pull/2034
* BUGFIX: Fix package name displayed when package is found in different group - https://github.com/fsprojects/Paket/issues/2031
* BUGFIX: Report which nuspec file is invalid when the nuspec cannot be loaded - https://github.com/fsprojects/Paket/issues/2026

#### 3.29.0 - 18.11.2016
* BUGFIX: Paket adds stricter prerelease dependencies to make NuGet happy - https://github.com/fsprojects/Paket/issues/2024

#### 3.28.0 - 17.11.2016
* BUGFIX: Optimize deps to make #2020 work - https://github.com/fsprojects/Paket/pull/2020
* BUGFIX: Added missing tolower() - https://github.com/fsprojects/Paket/pull/2023
* BUGFIX: Fix broken condition in WhenNode - https://github.com/fsprojects/Paket/pull/2022
* REVERT: NuGetV2-OData: retrieve versions in descending order - https://github.com/fsprojects/Paket/pull/2008
* BUGFIX: Git Dependency failed to install when space exists in User Folder name - https://github.com/fsprojects/Paket/pull/2015

#### 3.27.0 - 09.11.2016
* Verbose bootstrapper - https://github.com/fsprojects/Paket/pull/2007 
* BUGFIX: NuGetV2-OData: retrieve versions in descending order - https://github.com/fsprojects/Paket/pull/2008
* BUGFIX: Paket doesn't reference libs for UWP apps - https://github.com/fsprojects/Paket/issues/2001
* BUGFIX: Version constraint was missing on referenced projects packed separately - https://github.com/fsprojects/Paket/issues/1976
* BUGFIX: Make download loop to terminate in max N=5 iterations - https://github.com/fsprojects/Paket/pull/1999

#### 3.26.0 - 31.10.2016
* New Command: paket why - http://theimowski.com/blog/2016/10-30-paket-why-command/index.html
* BUGFIX: Do not remove main group - https://github.com/fsprojects/Paket/issues/1950
* BUGFIX: Fix out-of-date-check
* BUGFIX: Be more conservative during paket add and paket remove - https://github.com/fsprojects/Paket/issues/1652

#### 3.25.0 - 28.10.2016
* Allow to put required paket version into the paket.dependencies file - https://github.com/fsprojects/Paket/pull/1983
* BUGFIX: Custom print for NugetSourceAuthentication types - https://github.com/fsprojects/Paket/pull/1985
* BUGFIX: DependenciesFileParser now tracks inner exceptions for package sources - https://github.com/fsprojects/Paket/pull/1987

#### 3.24.1 - 25.10.2016
* USABILITY: New magic mode bootstrapper - https://github.com/fsprojects/Paket/pull/1961
* USABILITY: Specify Chessie version - https://github.com/fsprojects/Paket/issues/1958
* REVERT: Support long paths for NTFS - https://github.com/fsprojects/Paket/pull/1944

#### 3.23.0 - 10.10.2016
* BUGFIX: Support long paths for NTFS - https://github.com/fsprojects/Paket/pull/1944

#### 3.22.0 - 10.10.2016
* BUGFIX: generate-include-scripts: don't check dll order when it can be skipped - https://github.com/fsprojects/Paket/pull/1945
* BUGFIX: generate-include-script doesn't not #r FSharp.Core.dll anymore - https://github.com/fsprojects/Paket/pull/1946
* BUGFIX: Paket failed to get packages from feed with credentials - https://github.com/fsprojects/Paket/pull/1947
* BUGFIX: Fix public API
* BUGFIX: Set network credentials - https://github.com/fsprojects/Paket/issues/1941
* BUGFIX: Swapped parameters of FindVersionsForPackage
* BUGFIX: Transforming wildcard syntax to regex, which is used by WebProxy for NoProxy bypassing - https://github.com/fsprojects/Paket/pull/1939
* BUGFIX: Work around dependencies issue in VSTS - https://github.com/fsprojects/Paket/issues/1798
* COSMETICS: XML paket.config is now beautified - https://github.com/fsprojects/Paket/pull/1954

#### 3.21.0 - 04.10.2016
* Added MsBuild reserved properties - https://github.com/fsprojects/Paket/pull/1934
* BUGFIX: Make VisualStudio.com nuget feed behave like nuget.org - https://github.com/fsprojects/Paket/issues/1798
* BUGFIX: Generate binding redirect that covers entire range of possible assembly versions - https://github.com/fsprojects/Paket/pull/1932
* COSMETICS: Paket shows context for missing references - https://github.com/fsprojects/Paket/issues/1936

#### 3.20.2 - 29.09.2016
* BUGFIX: Fix dependency compression issue - https://github.com/fsprojects/Paket/issues/1929
* BUGFIX: Calling `Paket.Dependencies.GetInstalledPackageModel` with wrong casing on mono failed - https://github.com/fsprojects/Paket/issues/1928
* BUGFIX: Convert from nuget with analyzers - https://github.com/fsprojects/Paket/pull/1922
* BUGFIX: Don't fail on restore - https://github.com/fsprojects/Paket/pull/1923
* BUGFIX: Fix double space encoding during pack - https://github.com/fsprojects/Paket/issues/1837
* BUGFIX: Try to resolve "$(TargetFrameworkIdentifier) == 'true'" issue
* BUGFIX: Push correct Paket.Core - https://github.com/fsprojects/Paket/pull/1911

#### 3.19.0 - 04.09.2016
* NEW Dotnetcore build for Paket.Core - https://github.com/fsprojects/Paket/pull/1785
* BUGFIX: Allow to overwrite copy_local settings for ref files
* BUGFIX: Fixed invalid Cache Folder when Current Directory is different - https://github.com/fsprojects/Paket/issues/1910

#### 3.18.0 - 02.09.2016
* BUGFIX: Fixed issues around .NET Standard resolution
* BUGFIX: Fixed toLower > tolower for odata url parameter  - https://github.com/fsprojects/Paket/pull/1906
* BUGFIX: Fix deduplication condition
* Revert fix for #1898

#### 3.17.0 - 29.08.2016
* Added Add MonoAndroid44 moniker - https://github.com/fsprojects/Paket/pull/1897
* Notified about missing libs will only be shown on direct packages (too many false positives)
* Fixed props import for fsproj/cspro - https://github.com/fsprojects/Paket/issues/1898
* BUGFIX: Do not copy ref files to output dir - https://github.com/fsprojects/Paket/issues/1895
* BUGFIX: Scan group folder for packages
* BUGFIX: Better NuGet V3 API and async caching - https://github.com/fsprojects/Paket/pull/1892
* BUGFIX: Resolving .net standard depedencies for net46 - https://github.com/fsprojects/Paket/issues/1883
* BUGFIX: Change project file condition handling to be case-insensitive - https://github.com/fsprojects/Paket/pull/1890

#### 3.16.3 - 25.08.2016
* BUGFIX: Don't remove non-duplicate framework dependencies - https://github.com/fsprojects/Paket/pull/1888

#### 3.16.2 - 25.08.2016
* BUGFIX: Fixed lowest_matching constraint - https://github.com/fsprojects/Paket/pull/1882

#### 3.16.1 - 25.08.2016
* Allow printing of version number through command-line option - https://github.com/fsprojects/Paket/pull/1878
* BUGFIX: Async cache fix in multi-thread-environment for GitHub downloads - https://github.com/fsprojects/Paket/pull/1880

#### 3.16.0 - 24.08.2016
* Allow to use github access token from environment variable for github dependencies - http://fsprojects.github.io/Paket/github-dependencies.html#Using-a-GitHub-auth-key-from-environment-variable
* BUGFIX: Look for OutDir in .vcxproj - https://github.com/fsprojects/Paket/issues/1870
* USABILITY: Skip invalid meta-data in cpp projects - https://github.com/fsprojects/Paket/issues/1870
* USABILITY: Add better tracing during resolve - https://github.com/fsprojects/Paket/issues/1871
* USABILITY: Use .dll as default during pack - https://github.com/fsprojects/Paket/issues/1870

#### 3.15.0 - 23.08.2016
* When converting from Nuget Paket removes NuGetPackageImportStamp - https://github.com/fsprojects/Paket/pull/1865
* BUGFIX: Fixed strange issue during directory cleanup
* BUGFIX: Fallback to LocalApplicationData if we don't have UserProfile avaulable - https://github.com/fsprojects/Paket/issues/1863
* BUGFIX: Fixed octokit parsing - https://github.com/fsprojects/Paket/issues/1867
* BUGFIX: Faulty conditions were generated when using condition attributes - https://github.com/fsprojects/Paket/issues/1860

#### 3.14.0 - 22.08.2016
* Show message when a package version is not installed because it is unlisted
* BUGFIX: Bootstrapper had issues with partial download - https://github.com/fsprojects/Paket/pull/1859
* BUGFIX: Use ConcurrentDictionary correctly - https://github.com/fsprojects/Paket/pull/1853

#### 3.13.0 - 12.08.2016
* Allow to pack referenced projects by setting paket.template switch - https://github.com/fsprojects/Paket/issues/1851

#### 3.12.0 - 12.08.2016
* BUGFIX: Paket doesn't add duplicate references to framework assemblies anymore - https://github.com/fsprojects/Paket/issues/1333
* BUGFIX: Run resolver after convert
* BUGFIX: Selective paket update doesn't ignore paket.dependencies rules anymore - https://github.com/fsprojects/Paket/issues/1841
* BUGFIX: Update with any of the --keep-?? flags didn't honour redirects:on in paket.dependencies - https://github.com/fsprojects/Paket/issues/1844

#### 3.11.0 - 04.08.2016
* Allow Pack to pin only project references - https://github.com/fsprojects/Paket/issues/1649

#### 3.10.0 - 03.08.2016
* Allow to specify nupkg version for source override in paket.local file - https://github.com/fsprojects/Paket/issues/1803
* BUGFIX: Allow "auto-restore on" to be done twice - https://github.com/fsprojects/Paket/issues/1836
* BUGFIX: be careful with distinction between .NET 4.0 client and .NET 4.0 full profile - https://github.com/fsprojects/Paket/issues/1830
* BUGFIX: Don't allow empty string as description in template file - https://github.com/fsprojects/Paket/pull/1831
* BUGFIX: Respect comments in dependencies file

#### 3.9.0 - 22.07.2016
* Don't create runtime references for CoreClr anymore - new concept coming soon 
* BUGFIX: Allow to install packages that have "native" in package name - https://github.com/fsprojects/Paket/issues/1829
* PERFORMANCE: Much faster computation of the InstallModel

#### 3.8.0 - 18.07.2016
* Paket automatically packs localized assemblies - https://github.com/fsprojects/Paket/pull/1816
* BUGFIX: Fix possible null ref when processing a vcxproj file - https://github.com/fsprojects/Paket/issues/1814
* BUGFIX: Changing NuGet uri from http to https in paket.dependencies don't causes error any more - https://github.com/fsprojects/Paket/issues/1820
* BUGFIX: Paket 'pack' should exclude 'project' template files correctly - https://github.com/fsprojects/Paket/issues/1818
* PERFORMANCE: Do not scan node_modules path for project files - https://github.com/fsprojects/Paket/issues/1782
* Exposed license url in public namespace - https://github.com/fsprojects/Paket/pull/1811

#### 3.7.0 - 14.07.2016
* Paket automatically packs localized assemblies - https://github.com/fsprojects/Paket/pull/1807
* BUGFIX: Fixed incorrect CopyRuntimeDependencies.ProjectFile causing 'Could not find paket.dependencies' - https://github.com/fsprojects/Paket/pull/1802

#### 3.6.0 - 12.07.2016
* Generate include script for each group - https://github.com/fsprojects/Paket/pull/1787
* USABILITY: Improve error messages for dependency groups - https://github.com/fsprojects/Paket/pull/1797

#### 3.5.0 - 12.07.2016
* Support for .NET 4.6.3 and .NET Standard 1.6
* Using Argu 3 
* Support groups in paket.local - https://github.com/fsprojects/Paket/pull/1788
* Paket config can be run from everywhere - https://github.com/fsprojects/Paket/pull/1781
* BUGFIX: Install older frameworks if things don't work out - https://github.com/fsprojects/Paket/issues/1779
* BUGFIX: Fixed detection of framework version with spaces - https://github.com/fsprojects/Paket/pull/1791
* BUGFIX: Fixed error with local sources and run convert-from-nuget - https://github.com/fsprojects/Paket/pull/1795
 
#### 3.4.0 - 30.06.2016
* Inaccessible caches are excluded for the duration of running a command - https://github.com/fsprojects/Paket/pull/1770
* BUGFIX: NuGet OData search is now case-insensitive - https://github.com/fsprojects/Paket/issues/1775
* BUGFIX: Allows to use colons in git build argument - https://github.com/fsprojects/Paket/issues/1773
* BUGFIX: auto-restore on fixes old targets file references - https://github.com/fsprojects/Paket/issues/1768
* BUGFIX: Added handling for cache not being accessible - https://github.com/fsprojects/Paket/pull/1764
* BUGFIX: Fixed out-of-date check for remote files - https://github.com/fsprojects/Paket/issues/1760, https://github.com/fsprojects/Paket/issues/1762, https://github.com/fsprojects/Paket/issues/1766
* BUGFIX: Using network cache with invalid credentials should not fail restore - https://github.com/fsprojects/Paket/issues/1758
* BUGFIX: Make the copy task more robust if we can't parse target framework - https://github.com/fsprojects/Paket/issues/1756
* BUGFIX: Paket warns on dependencies file that has same package twice in same group - https://github.com/fsprojects/Paket/issues/1757
* USABILITY: Show out-of-sync warning message if paket.lock is not matching paket.dependencies - https://github.com/fsprojects/Paket/issues/1750
* COSMETICS: Don't trace download of remote files twice

#### 3.3.0 - 25.06.2016
* Paket fails on dependencies file that has same package twice in same group - https://github.com/fsprojects/Paket/issues/1757
* Paket.SemVer.Parse is now in PublicAPI.fs - https://github.com/fsprojects/Paket/pull/1754
* BUGFIX: Automatic repair of broken file paths in NuGet packages - https://github.com/fsprojects/Paket/issues/1755
* BUGFIX: Fixed out-of-date check for auto-detection of frameworks - https://github.com/fsprojects/Paket/issues/1750

#### 3.2.0 - 24.06.2016
* Show out-of-sync error message if paket.lock is not matching paket.dependencies - https://github.com/fsprojects/Paket/issues/1750
* BUGFIX: Dependency resolution for .NETFramework4.5 and .NETPortable0.0-wp8+netcore45+net45+wp81+wpa81 fixed - https://github.com/fsprojects/Paket/issues/1753
* BUGFIX: Don't report warnings for packages that are not installed for current target framework - https://github.com/fsprojects/Paket/issues/1693
* BUGFIX: Runtime deps are copied based on TargetFramework - https://github.com/fsprojects/Paket/issues/1751
* BUGFIX: Do not take over control over manual nodes - https://github.com/fsprojects/Paket/issues/1746
* BUGFIX: Better error message when log file is missing - https://github.com/fsprojects/Paket/issues/1743
* BUGFIX: Create folder if needed during package extraction - https://github.com/fsprojects/Paket/issues/1741
* BUGFIX: Simplify works with auto-detected target frameworks - https://github.com/fsprojects/Paket/pull/1740
* BUGFIX: Make sure Guid in project reference is parsed well - https://github.com/fsprojects/Paket/pull/1738
* BUGFIX: Added a username and password option scripting - https://github.com/fsprojects/Paket/pull/1736
* BUGFIX: Trailing slash will be removed from credentials - https://github.com/fsprojects/Paket/pull/1735
* COSMETICS: Add condition to AfterBuild target to unbreak nCrunch - https://github.com/fsprojects/Paket/pull/1734
* BUGFIX: Ignore case in aliases dll names - https://github.com/fsprojects/Paket/pull/1733

#### 3.1.0 - 16.06.2016
* Paket pack doesn't allow empty string as authors and description metadata - https://github.com/fsprojects/Paket/pull/1728
* Made Name and Guid in ProjectRefrence optional - https://github.com/fsprojects/Paket/issues/1729
* BUGFIX: Prerelease version range are working with ~> again
* BUGFIX: Filter empty When conditions - https://github.com/fsprojects/Paket/issues/1727
* BUGFIX: Do not garbage collect packages with version in path

#### 3.0.0 - 15.06.2016
* Allow to reference git repositories - http://fsprojects.github.io/Paket/git-dependencies.html
* Allow to run build commands on git repositories - http://fsprojects.github.io/Paket/git-dependencies.html#Running-a-build-in-git-repositories
* Allow to use git repositories as NuGet source - http://fsprojects.github.io/Paket/git-dependencies.html#Using-Git-repositories-as-NuGet-source
* Allow to override package sources in paket.local - http://fsprojects.github.io/Paket/local-file.html http://theimowski.com/blog/2016/05-19-paket-workflow-for-testing-new-nuget-package-before-release/index.html
* NEW COMMAND: "paket generate-include-scripts" creates package include scripts for F# Interactive - http://fsprojects.github.io/Paket/paket-generate-include-scripts.html
* Additional local caches - http://fsprojects.github.io/Paket/caches.html
* Garbage collection in packages folder - https://github.com/fsprojects/Paket/pull/1491
* Allows to exclude dll references from a NuGet package - http://fsprojects.github.io/Paket/references-files.html#Excluding-libraries
* Allows to use aliases for libraries - http://fsprojects.github.io/Paket/references-files.html#Library-aliases
* Create Choose nodes for .NET Standard
* Remove command removes empty group when removing last dependency - https://github.com/fsprojects/Paket/pull/1706
* New bootstrapper option --max-file-age - http://fsprojects.github.io/Paket/bootstrapper.html 
* USABILITY: Removed "specs:" from paket.lock since it was copied from Bundler and had no meaning in Paket - https://github.com/fsprojects/Paket/pull/1608
* BREAKING CHANGE: "lib", "runtimes" are not allowed as group names
* BREAKING CHANGE: Removed --hard parameter from all commands. 
    - Paket threads all commands as if --hard would have been set - https://github.com/fsprojects/Paket/pull/1567
    - For the --hard use in the binding redirects there is a new parameter --clean-redirects - https://github.com/fsprojects/Paket/pull/1692 

#### 2.66.10 - 15.06.2016
* BUGFIX: Paket update failed on silverlight projects - https://github.com/fsprojects/Paket/pull/1719

#### 2.66.9 - 03.06.2016
* BUGFIX: Automatic prerelease expansion should not be done if explicit prereleases are requested - https://github.com/fsprojects/Paket/issues/1716 https://github.com/fsprojects/Paket/issues/1714

#### 2.66.6 - 31.05.2016
* BUGFIX: Groups with different sources should not resolve to wrong packages - https://github.com/fsprojects/Paket/issues/1711

#### 2.66.5 - 30.05.2016
* BUGFIX: Don't remove trailing zero if version is in package path - https://github.com/fsprojects/Paket/issues/1708

#### 2.66.4 - 26.05.2016
* BUGFIX: Optimization of local dependencies - https://github.com/fsprojects/Paket/issues/1703

#### 2.66.3 - 24.05.2016
* BUGFIX: Use utf-8 to download strings - https://github.com/fsprojects/Paket/pull/1702

#### 2.66.2 - 23.05.2016
* BUGFIX: Update with any of the --keep-major flag didn't honour content:none in paket.dependencies - https://github.com/fsprojects/Paket/issues/1701

#### 2.66.0 - 23.05.2016
* Package groups be excluded in a paket.template file - https://github.com/fsprojects/Paket/pull/1696
* BUGFIX: Fallback from portable to net45 must be conversative - https://github.com/fsprojects/Paket/issues/1117

#### 2.65.0 - 18.05.2016
* BUGFIX: Fixed compatibility issues with nuget.org and myget - https://github.com/fsprojects/Paket/pull/1694
* BUGFIX: DateTime in package should not be in the future
* BUGFIX: Don't push non existing files - https://github.com/fsprojects/Paket/pull/1688
* BUGFIX: Paket should imports build targets from packages in build dependency groups - https://github.com/fsprojects/Paket/pull/1674
* BUGFIX: Framework resolution strategy for Google.Apis.Oauth2.v2 - https://github.com/fsprojects/Paket/issues/1663
* BUGFIX: Blacklisting install.xdt and uninstall.xdt files - https://github.com/fsprojects/Paket/pull/1667

#### 2.64.0 - 05.05.2016
* Implemented support for NativeReference - https://github.com/fsprojects/Paket/issues/1658
* Added monoandroid60 to be matched as Some MonoAndroid - https://github.com/fsprojects/Paket/pull/1659
* BUGFIX: Understand InterprojectDependencies without Name - https://github.com/fsprojects/Paket/issues/1657
* BUGFIX: Fix path issue on linux - https://github.com/fsprojects/Paket/pull/1644/files
* BUGFIX: Don't pack template files in packages or paket-files

#### 2.63.0 - 22.04.2016
* Added monoandroid43 to be matched as Some MonoAndroid - https://github.com/fsprojects/Paket/pull/1631
* Added support for MonoAndroid22 and MonoAndroid23 - https://github.com/fsprojects/Paket/pull/1628
* BUGFIX: allow directory names with + in paket.template
* BUGFIX: Generates binding redirect for references targeting different profiles - https://github.com/fsprojects/Paket/pull/1634
* EXPERIMENTAL: paket resolves runtime dependency libs - https://github.com/fsprojects/Paket/pull/1626
* USABILITY: remove command restricts install to the specified group only - https://github.com/fsprojects/Paket/pull/1612

#### 2.62.0 - 17.04.2016
* Refactoring Bootstrapper to introduce better coverage and testing - https://github.com/fsprojects/Paket/pull/1603

#### 2.61.0 - 17.04.2016
* Support .NET platform standard packages - https://github.com/fsprojects/Paket/issues/1614
* Support .NET 4.6.2 - https://github.com/fsprojects/Paket/issues/1614
* BUGFIX: Don't set CopyToOutputDirectory for Compile items - https://github.com/fsprojects/Paket/issues/1592
* BUGFIX: Allow to pack packages with ReflectedDefinition - https://github.com/fsprojects/Paket/pull/1602

#### 2.60.0 - 12.04.2016
* Various performance optimizations - https://github.com/fsprojects/Paket/pull/1599
* BUGFIX: Fix CleanDir function - https://github.com/fsprojects/Paket/commit/1c2250ed5fae51a5f086325347fecefe16bba27a#commitcomment-17064085
* BUGFIX: Detect net30 moniker

#### 2.59.0 - 12.04.2016
* BUGFIX: Remove process should remove packages from specified groups - https://github.com/fsprojects/Paket/issues/1596
* BUGFIX: Compare full filename for pack with template file - https://github.com/fsprojects/Paket/issues/1594
* BUGFIX: Dependencies file should not take shortened versions - https://github.com/fsprojects/Paket/issues/1591
* BUGFIX: Breaking some parallism and trying to prevent race conditions - https://github.com/fsprojects/Paket/issues/1589
* BUGFIX: "paket.exe pack" with "include-referenced-projects" and "minimum-from-lock-file" did not work when project references have a paket.template file - https://github.com/fsprojects/Paket/issues/1586
* BUGFIX: Property Definitions are placed after FSharp Targets - https://github.com/fsprojects/Paket/issues/1585
* BUGFIX: Redirects for assemblies in the GAC were removed - https://github.com/fsprojects/Paket/issues/1574
* BUGFIX: Paket.dependency with version ranges failed when package has pinned dependency and that version is unlisted - https://github.com/fsprojects/Paket/issues/1579
* BUGFIX: Github dependencies reference transitive NuGet packages to projects - https://github.com/fsprojects/Paket/issues/1578
* BUGFIX: Add "*.fsi" files as <Compile> by default - https://github.com/fsprojects/Paket/pull/1573
* BUGFIX: Touch feature disabled by default in Add, Update, Install; enabled with --touch-affected-refs - https://github.com/fsprojects/Paket/pull/1571
* BUGFIX: Property Definitions: placed after csharp targets - https://github.com/fsprojects/Paket/pull/1522
* BUGFIX: Create folder for all source file dependencies
* USABILITY: Using saved api key credentials for the push operation - https://github.com/fsprojects/Paket/pull/1570
* USABILITY: Paket update supports combining filter with specific version - https://github.com/fsprojects/Paket/pull/1580

#### 2.57.0 - 30.03.2016
* BUGFIX: Property Definitions: placed after non-paket imports if they directly follow the top property groups - https://github.com/fsprojects/Paket/pull/1561
* BUGFIX: Fixed inconsistent condition generation in paket.lock file - https://github.com/fsprojects/Paket/issues/1552
* BUGFIX: Removing transitive dependencies from dependencies list during pack - https://github.com/fsprojects/Paket/pull/1547
* USABILITY: Better WPF support - https://github.com/fsprojects/Paket/pull/1550

#### 2.56.0 - 24.03.2016
* BUGFIX: Move props definitions further up in project files - https://github.com/fsprojects/Paket/issues/1537
* BUGFIX: Fixed missing src files when packing with symbols on Linux - https://github.com/fsprojects/Paket/pull/1545
* BUGFIX: Ensuring that dependent dll's are not included in the package when usng include-referenced-projects - https://github.com/fsprojects/Paket/pull/1543
* BUGFIX: Global redirects:false is not disabling everything below anymore - https://github.com/fsprojects/Paket/issues/1544

#### 2.55.0 - 23.03.2016
* Correct src folder structure for packing with symbols - https://github.com/fsprojects/Paket/pull/1538
* Fix resolver bug spotted by property based testing - https://github.com/fsprojects/Paket/issues/1524

#### 2.54.0 - 21.03.2016
* It's possible to influence the CopyToOutputDirectory property for content references in project files - http://fsprojects.github.io/Paket/nuget-dependencies.html#CopyToOutputDirectory-settings
* BUGFIX: Fix regression where paket skipped packages with name ending in lib - https://github.com/fsprojects/Paket/issues/1531
* USABILITY: Unknown package settings are now reported
* USABILITY: Improve warning text on conflict - https://github.com/fsprojects/Paket/pull/1530

#### 2.53.0 - 19.03.2016
* Allow to restore recursively from remote dependencies file - https://github.com/fsprojects/Paket/issues/1507
* BUGFIX: Fix mixed mode solutions with Native - https://github.com/fsprojects/Paket/issues/1523
* BUGFIX: Do not generate useless true conditions for Native - https://github.com/fsprojects/Paket/issues/1523
* BUGFIX: Native settings are filtered correctly - https://github.com/fsprojects/Paket/issues/1523
* BUGFIX: Force resolver to look into deeper levels - https://github.com/fsprojects/Paket/issues/1520
* COSMETICS: Emit net40-full moniker instead of net-40
* COSMETICS: Simplify single when conditions with single true statement
* USABILITY: Improved error message when paket.dependencies can't be found - https://github.com/fsprojects/Paket/pull/1519
* USABILITY: Automatically retry with force flag if we can't get package details for a given version - https://github.com/fsprojects/Paket/issues/1526
* USABILITY: Better error message when paket.lock an paket.dependencies are out of sync.
* USABILITY: Content:once doesn't add paket flags to the csproj file in order to make Orleans tools happy - https://github.com/fsprojects/Paket/issues/1513
* USABILITY: Be more robust in paket.references files - https://github.com/fsprojects/Paket/issues/1514
* USABILITY: Improved stability in lock acquiring process - https://github.com/fsprojects/Paket/issues/858

#### 2.52.0 - 10.03.2016
* Allow to restore dll from remote dependencies file - https://github.com/fsprojects/Paket/issues/1507
* Prevent paket holding locks on assemblies during binding redirects - https://github.com/fsprojects/Paket/pull/1492
* ProjectFile.save with forceTouch to only modify the last write time without content if unchanged - https://github.com/fsprojects/Paket/pull/1493
* BUGFIX: Don't accept "Unsupported0.0" as full framework - https://github.com/fsprojects/Paket/issues/1494
* BUGFIX: Revert 1487 - https://github.com/fsprojects/Paket/issues/1487
* BUGFIX: Fall back to v2 for VSTS - https://github.com/fsprojects/Paket/issues/1496
* BUGFIX: Fixed duplicate frameworks during auto-detection - https://github.com/fsprojects/Paket/issues/1500
* BUGFIX: Fixed conditional references created for group dependencies - https://github.com/fsprojects/Paket/issues/1505
* BUGFIX: Fixed parsing error in lock file parser - https://github.com/fsprojects/Paket/issues/1500
* BUGFIX: Merge Chessie into PowerShell package - https://github.com/fsprojects/Paket/issues/1499
* BUGFIX: Make v3 API more robust
* BUGFIX: Do not install packages with same version from different groups twice - https://github.com/fsprojects/Paket/issues/1458
* BUGFIX: When adding framework specification to paket.dependencies .props include was moved to the bottom of csproj file - https://github.com/fsprojects/Paket/issues/1487
* BUGFIX: Allow to use LOCKEDVERSION with packages that are not in main group - https://github.com/fsprojects/Paket/issues/1483
* USABILITY: only complain about missing references if there are references at all

#### 2.51.0 - 29.02.2016
* Experimental Visual C++ support in binding redirects - https://github.com/fsprojects/Paket/issues/1467
* Restore: optional --touch-affected-refs to touch refs affected by a restore - https://github.com/fsprojects/Paket/pull/1485
* BUGFIX: fixed group transitive dependency checking - https://github.com/fsprojects/Paket/pull/1479
* BUGFIX: Do not try to pack output folder - https://github.com/fsprojects/Paket/issues/1473
* BUGFIX: Fix StackOverflow from https://github.com/fsprojects/Paket/issues/1432
* BUGFIX: Do not pack absolute paths - https://github.com/fsprojects/Paket/issues/1472
* BUGFIX: Keep Auth from dependencies file for fast path - https://github.com/fsprojects/Paket/issues/1469
* BUGFIX: Fix Platform matching bug in CPP projects - https://github.com/fsprojects/Paket/issues/1467
* USABILITY: Touch project files when paket.lock changed in order to support incremental builds with MsBuild  - https://github.com/fsprojects/Paket/issues/1471 
* USABILITY: Prevent paket holding locks on assemblies during binding redirects
* USABILITY: Don't fail when we can't turn on auto-restote during convert

#### 2.50.0 - 09.02.2016
* Experimental Visual C++ support - https://github.com/fsprojects/Paket/issues/1467
* BUGFIX: Install packages that end in .dll - https://github.com/fsprojects/Paket/issues/1466
* BUGFIX: Prevent race condition - https://github.com/fsprojects/Paket/issues/1460
* BUGFIX: Download of HTTP dependencies should delete folder before we unzip
* BUGFIX: Do not touch project files in packages folder - https://github.com/fsprojects/Paket/issues/1455
* BUGFIX: Keep versions locked for dependencies during pack - https://github.com/fsprojects/Paket/issues/1457
* BUGFIX: Do not fail on auth check for remote dependencies file - https://github.com/fsprojects/Paket/issues/1456
* WORKAROUND: Don't use v3 getPackageDetails on nuget.org or myget

#### 2.49.0 - 03.02.2016
* Added paket pack switch minimum-from-lock-file - http://fsprojects.github.io/Paket/paket-pack.html#Version-ranges
* Automatic framework detection - http://fsprojects.github.io/Paket/dependencies-file.html#Automatic-framework-detection
* BUGFIX: Work around auth issues with VSTS feed - https://github.com/fsprojects/Paket/issues/1453
* USABILITY: Show warning if a dependency is installed for wrong target framework - https://github.com/fsprojects/Paket/pull/1445

#### 2.48.0 - 28.01.2016
* New lowest_matching option that allows to use lowest matching version of direct dependencies - http://fsprojects.github.io/Paket/dependencies-file.html#Lowest-matching-option
* BUGFIX: Fix convert-from-nuget command - https://github.com/fsprojects/Paket/pull/1437
* BUGFIX: paket pack with enabled include-referenced-projects flag doesn't throwh NRE - https://github.com/fsprojects/Paket/issues/1434
* BUGFIX: Fixed pack package dependencies for dependent projects - https://github.com/fsprojects/Paket/issues/1429
* BUGFIX: Fixed pack package dependencies for dependent projects - https://github.com/fsprojects/Paket/pull/1417
* BUGFIX: Pack with concrete template file should work for type project - https://github.com/fsprojects/Paket/issues/1414
* BUGFIX: Don't use symbol packages when using filesystem source with symbol package - https://github.com/fsprojects/Paket/issues/1413

#### 2.46.0 - 19.01.2016
* BootStrapper caches paket.exe in NuGet cache - https://github.com/fsprojects/Paket/pull/1400
* Case insensitive autocomplete for NuGet v2 protocol - https://github.com/fsprojects/Paket/pull/1410

#### 2.45.0 - 18.01.2016
* Initial support for autocomplete of private sources - https://github.com/fsprojects/Paket/issues/1298
* Allow to set project url in paket pack
* Added include-pdbs switch in paket.template files - https://github.com/fsprojects/Paket/pull/1403
* BUGFIX: Fixed symbol sources creation on projects that contain linked files - https://github.com/fsprojects/Paket/pull/1402
* BUGFIX: Fixed inter project dependencies
* BUGFIX: Reduce pressure from call stack - https://github.com/fsprojects/Paket/issues/1392
* BUGFIX: Symbols package fix for projects that contained linked files - https://github.com/fsprojects/Paket/pull/1390

#### 2.44.0 - 14.01.2016
* Paket pack for symbols packages allows for pulling in referenced projects. - https://github.com/fsprojects/Paket/pull/1383

#### 2.43.0 - 14.01.2016
* BUGFIX: Use registration data from normalized NuGet version - https://github.com/fsprojects/Paket/issues/1387
* BUGFIX: $(SolutionDir) in ProjectReference include attribute will be parsed - https://github.com/fsprojects/Paket/issues/1377
* BUGFIX: Restore groups sequentially - https://github.com/fsprojects/Paket/issues/1371
* PERFORMANCE: Fix issue with bad performance - https://github.com/fsprojects/Paket/issues/1387
* PERFORMANCE: Try relaxed resolver only when there is a chance to succeed
* USABILITY: Fail if credentials are invalid - https://github.com/fsprojects/Paket/issues/1382

#### 2.42.0 - 10.01.2016
* Nemerle projects support
* BUGFIX: Incorrect package dependencies graph resolution with prereleases - https://github.com/fsprojects/Paket/pull/1359
* BUGFIX: NuGetV2: avoid revealing password also if more than one source is defined - https://github.com/fsprojects/Paket/pull/1357

#### 2.41.0 - 07.01.2016
* Allow to reference dlls from HTTP resources - https://github.com/fsprojects/Paket/issues/1341
* BUGFIX: Fixed prerelease comparision - https://github.com/fsprojects/Paket/issues/1316
* BUGFIX: Fixed problem with prerelease versions during pack - https://github.com/fsprojects/Paket/issues/1316
* BUGFIX: Do not copy dlls from paket-files - https://github.com/fsprojects/Paket/issues/1341
* BUGFIX: Fixed problem with @ char in paths during pack - https://github.com/fsprojects/Paket/pull/1351
* BUGFIX: Allow to reference dlls from HTTP resources on mono - https://github.com/fsprojects/Paket/pull/1349
* PERFORMANCE: Don't parse lock file in FullUpdate mode
* WORKAROUND: ConfigFile password encryption did not work on specific machines - https://github.com/fsprojects/Paket/pull/1347
* USABILITY: Show warning when paket.references is used in nupkg content - https://github.com/fsprojects/Paket/issues/1344
* USABILITY: Report group name in download trace - https://github.com/fsprojects/Paket/issues/1337
* USABILITY: Be more robust against flaky NuGet feeds

#### 2.40.0 - 29.12.2015
* BUGFIX: Better packaging of prerelease dependencies - https://github.com/fsprojects/Paket/issues/1316
* BUGFIX: Allow to overwrite versions in template files without id - https://github.com/fsprojects/Paket/issues/1321
* BUGFIX: Accept dotnet54 as moniker
* BUGFIX: Download file:/// to paket-files/localhost
* BUGFIX: Compare normalized Urls
* BUGFIX: Call OnCompleted in Observable.flatten - https://github.com/fsprojects/Paket/pull/1330
* BUGFIX: Allow to restore packages from private feeds - https://github.com/fsprojects/Paket/issues/1326
* PERFORMANCE: Cache which source contains versions in GetVersions - https://github.com/fsprojects/Paket/pull/1327
* PERFORMANCE: Prefer package-versions protocol for nuget.org and myget.org

#### 2.38.0 - 22.12.2015
* Support new NuGet version range for empty restrictions
* USABILITY: Don't use /odata for nuget.org or myget.org
* BUGFIX: paket pack ignored specific-version parameter - https://github.com/fsprojects/Paket/issues/1321
* COSMETICS: Better error messages in GetVersions
* COSMETICS: Normalize NuGet source feeds in lock files
* PERFORMANCE: Keep traffic for GetVersions and GetPackageDetails low

#### 2.37.0 - 21.12.2015
* New "clear-cache" command allows to clear the NuGet cache - http://fsprojects.github.io/Paket/paket-clear-cache.html
* Paket checks PackageDetails only for sources that responded with versions for a package - https://github.com/fsprojects/Paket/issues/1317
* Implemented support for specifying per-template versions in paket pack - https://github.com/fsprojects/Paket/pull/1314
* Added support for relative src link to package content - https://github.com/fsprojects/Paket/pull/1311
* BUGFIX: Fix NullReferenceException - https://github.com/fsprojects/Paket/issues/1307
* BUGFIX: Check that cached NuGet package belongs to requested package
* BUGFIX: NuGet packages with FrameworkAssembly nodes did not work - https://github.com/fsprojects/Paket/issues/1306
* Paket install did an unnecessary update when framework restriction were present - https://github.com/fsprojects/Paket/issues/1305
* COSMETICS: No need to show cache warnings

#### 2.36.0 - 10.12.2015
* Getting assembly metadata without loading the assembly - https://github.com/fsprojects/Paket/pull/1293

#### 2.35.0 - 09.12.2015
* "redirects off" skips binding redirects completely  - https://github.com/fsprojects/Paket/pull/1299

#### 2.34.0 - 07.12.2015
* BootStrapper uses named temp files - https://github.com/fsprojects/Paket/pull/1296
* Making user prompts work with stdin - https://github.com/fsprojects/Paket/pull/1292

#### 2.33.0 - 04.12.2015
* Option to force a binding redirects - https://github.com/fsprojects/Paket/pull/1290
* Use GetCustomAttributesData instead of GetCustomAttributes - https://github.com/fsprojects/Paket/issues/1289
* Don't touch app.config if we don't logically change it - https://github.com/fsprojects/Paket/issues/1248
* Normalize versions in lock file for nuget.org - https://github.com/fsprojects/Paket/issues/1282
* Using AssemblyTitle if no title is specified in a project template - https://github.com/fsprojects/Paket/pull/1285
* Binding redirects should work with multiple groups - https://github.com/fsprojects/Paket/issues/1284 
* Resolver is more tolerant with prereleases - https://github.com/fsprojects/Paket/issues/1280

#### 2.32.0 - 02.12.2015
* Provided more user-friendly messages for bootstrapper - https://github.com/fsprojects/Paket/pull/1278
* EXPERIMENTAL: Added ability to create symbol/source packages - https://github.com/fsprojects/Paket/pull/1275
* BUGFIX: Fixed coreProps root element in generated nuspec - https://github.com/fsprojects/Paket/pull/1276

#### 2.31.0 - 01.12.2015
* Add options to force Nuget source and use local file paths with bootstrapper - https://github.com/fsprojects/Paket/pull/1268
* Implement exclude parameter for pack - https://github.com/fsprojects/Paket/pull/1274
* Handle different platforms in ProjectFile.GetOutputPath - https://github.com/fsprojects/Paket/pull/1269
* Support local read-only .nupkg-files - https://github.com/fsprojects/Paket/pull/1272

#### 2.30.0 - 01.12.2015
* Switched to using Chessie Nuget package - https://github.com/fsprojects/Paket/pull/1266
* Adding .NET 4.6.1 support - https://github.com/fsprojects/Paket/issues/1270

#### 2.29.0 - 27.11.2015
* Allow specifying Nuget Source and provide option to specify parameters with config file in bootstrapper - https://github.com/fsprojects/Paket/pull/1261
* BUGFIX: Do not normalize versions since it might break Klondike - https://github.com/fsprojects/Paket/issues/1257
* COSMETICS: Better error message when lock file doesn't contain version pin - https://github.com/fsprojects/Paket/issues/1256
* COSMETICS: Show a warning when the resolver selects an unlisted version - https://github.com/fsprojects/Paket/pull/1258

#### 2.28.0 - 25.11.2015
* Reuse more of the NuGet v3 API for protocol selection
* Using new NuGet v3 protocol to retrieve unlisted packages - https://github.com/fsprojects/Paket/issues/1254
* Created installer demo - https://github.com/fsprojects/Paket/issues/1251
* Adding monoandroid41 framework moniker - https://github.com/fsprojects/Paket/pull/1245
* BUGFIX: Specifying prereleases did not work with pessimistic version constraint - https://github.com/fsprojects/Paket/issues/1252
* BUGFIX: Unlisted property get properly filled from NuGet v3 API - https://github.com/fsprojects/Paket/issues/1242
* BUGFIX: Bootstrapper compares version per SemVer - https://github.com/fsprojects/Paket/pull/1236
* PERFORMANCE: Avoid requests to teamcity that lead to server error
* USABILITY: If parsing of lock file fails Paket reports the lock file filename - https://github.com/fsprojects/Paket/issues/1247

#### 2.27.0 - 19.11.2015
* Binding redirects get cleaned during install - https://github.com/fsprojects/Paket/pull/1235
* BUGFIX: Bootstrapper compares version per SemVer - https://github.com/fsprojects/Paket/pull/1236
* BUGFIX: Do not print feed password to output - https://github.com/fsprojects/Paket/pull/1238
* USABILITY: Always write non-version into lock file to keep ProGet happy - https://github.com/fsprojects/Paket/issues/1239

#### 2.26.0 - 18.11.2015
* BUGFIX: Better parsing of framework restrictions - https://github.com/fsprojects/Paket/issues/1232
* BUGFIX: Fix props files - https://github.com/fsprojects/Paket/issues/1233
* BUGFIX: Detect AssemblyName from project file name if empty - https://github.com/fsprojects/Paket/issues/1234
* BUGFIX: Fixed issue with V3 feeds doing api requests even when the paket.lock is fully specified - https://github.com/fsprojects/Paket/pull/1231
* BUGFIX: Update ProjectFile.GetTargetProfile to work with conditional nodes - https://github.com/fsprojects/Paket/pull/1227
* BUGFIX: Putting .targets import on correct location in project files - https://github.com/fsprojects/Paket/issues/1226
* BUGFIX: Putting braces around OData conditions to work around ProGet issues - https://github.com/fsprojects/Paket/issues/1225
* USABILITY: Always write nomalized version into lock file to keep the lockfile as stable as possible
* USABILITY: Always try 3 times to download and extract a package
* USABILITY: Sets default resolver strategy for convert from nuget to None - https://github.com/fsprojects/Paket/pull/1228

#### 2.25.0 - 13.11.2015
* Unified cache implementation for V2 and V3 - https://github.com/fsprojects/Paket/pull/1222
* BUGFIX: Putting .props and .targets import on correct location in project files - https://github.com/fsprojects/Paket/issues/1219
* BUGFIX: Propagate framework restriction correctly - https://github.com/fsprojects/Paket/issues/1213
* BUGFIX: Match auth - https://github.com/fsprojects/Paket/issues/1210
* BUGFIX: Better error message when something goes wrong during package download

#### 2.24.0 - 11.11.2015
* Support for feeds that only provide NuGet v3 API - https://github.com/fsprojects/Paket/pull/1205
* BUGFIX: Made PublicAPI.ListTemplateFiles more robust - https://github.com/fsprojects/Paket/pull/1209
* BUGFIX: Allow to specify empty file patterns in paket.template
* BUGFIX: Filter excluded dependencies in template files - https://github.com/fsprojects/Paket/issues/1208
* BUGFIX: Framework dependencies were handled too strict - https://github.com/fsprojects/Paket/issues/1206

#### 2.23.0 - 09.11.2015
* Allow to exclude dependencies in template files - https://github.com/fsprojects/Paket/issues/1199
* Exposed TemplateFile types and Dependencies member - https://github.com/fsprojects/Paket/pull/1203
* Paket uses lock free version of Async.Choice
* Paket generates and parses strategy option in lock file - https://github.com/fsprojects/Paket/pull/1196
* BUGFIX: Fixed version requirement parse issue noticed in FsBlog
* USABILITY: Paket shows parsing errors in app.config files - https://github.com/fsprojects/Paket/issues/1195

#### 2.22.0 - 05.11.2015
* Paket adds binding redirect only for applicable assemblies - https://github.com/fsprojects/Paket/issues/1187
* BUGFIX: Add missing transitive dependencies after paket update - https://github.com/fsprojects/Paket/issues/1190
* BUGFIX: Work around issue with # in file names on mono - https://github.com/fsprojects/Paket/issues/1189
* USABILITY: Better error reporting when prereleases are involved - https://github.com/fsprojects/Paket/issues/1186

#### 2.21.0 - 01.11.2015
* Adding LOCKEDVERSION placeholder to templatefile - https://github.com/fsprojects/Paket/issues/1183

#### 2.20.0 - 30.10.2015
* Allow filtered updates of packages matching a regex - https://github.com/fsprojects/Paket/pull/1178
* Search for paket.references in startup directory (auto-restore feature) - https://github.com/fsprojects/Paket/pull/1179
* BUGFIX: Framework filtering for transisitve packages - https://github.com/fsprojects/Paket/issues/1182

#### 2.19.0 - 29.10.2015
* Resolver changed to breadth first search to escape more quickly from conflict situations - https://github.com/fsprojects/Paket/issues/1174
* Paket init downloads stable version of bootstraper - https://github.com/fsprojects/Paket/issues/1040
* BUGFIX: SemVer updates were broken

#### 2.18.0 - 28.10.2015
* Use branch and bound strategy to escape quickly from conflict situations - https://github.com/fsprojects/Paket/issues/1169
* Queries all feeds in parallel for package details
* New moniker monoandroid50 - https://github.com/fsprojects/Paket/pull/1171
* Reintroduced missing public API functions for docs
* USABILITY: Improved paket's conflict reporting during resolution time - https://github.com/fsprojects/Paket/pull/1168

#### 2.17.0 - 24.10.2015
* Global "oldest matching version" resolver strategy option - http://fsprojects.github.io/Paket/dependencies-file.html#Strategy-option
* Convert-from-nuget and simplify commands simplify framework restrictions if possible - https://github.com/fsprojects/Paket/pull/1159
* BUGFIX: Queries every NuGet feed in parallel and combines the results - https://github.com/fsprojects/Paket/pull/1163
* USABILITY: Give better error message when a file can't be found on a github repo - https://github.com/fsprojects/Paket/issues/1162

#### 2.16.0 - 21.10.2015
* Check that download http status code was 200
* Try to report better error when file is blocked by Firewall - https://github.com/fsprojects/Paket/pull/1155
* BUGFIX: Fixed loading of Project files on mono - https://github.com/fsprojects/Paket/pull/1149
* PERFORMANCE: Caching proxy scheme - https://github.com/fsprojects/Paket/pull/1153
* USABILITY: If caching fails Paket should recover - https://github.com/fsprojects/Paket/issues/1152

#### 2.15.1 - 17.10.2015
* BUGFIX: Fixed framework restriction filter - https://github.com/fsprojects/Paket/pull/1146
* BUGFIX: Fixed parsing of framework restrictions in lock file - https://github.com/fsprojects/Paket/pull/1144
* BUGFIX: Add monoandroid403 to be matched as Some MonoAndroid - https://github.com/fsprojects/Paket/pull/1140
* PERFORMANCE: Use locked version as prefered version when resolver strategy is min - https://github.com/fsprojects/Paket/pull/1141
* COSMETICS: Better error messages when resolver finds no matching version.
* COSMETICS: Fix error message when resolver already resolved to GlobalOverride - https://github.com/fsprojects/Paket/issues/1142

#### 2.14.0 - 15.10.2015
* BUGFIX: Handle silverlight framework identifiers comparison - https://github.com/fsprojects/Paket/pull/1138

#### 2.13.0 - 14.10.2015
* Show-Groups command - http://fsprojects.github.io/Paket/paket-show-groups.html
* BUGFIX: Fixed combine operation for framework restrictions - https://github.com/fsprojects/Paket/issues/1137
* BUGFIX: Lockfile-Parser did not to parse framework restrictions and therefore paket install could lead to wrong lock file - https://github.com/fsprojects/Paket/issues/1135
* USABILITY: Non-SemVer InformationalVersion are now allowed for paket pack - https://github.com/fsprojects/Paket/issues/1134
* USABILITY: Dependencies file parser should detects comma between install settings - https://github.com/fsprojects/Paket/issues/1129
* COSMETICS: Don't show the pin notice if dependency is transitive
* COSMETICS: Don't allow negative numbers in SemVer

#### 2.12.0 - 12.10.2015
* Better SemVer update by adding --keep-major, --keep-minor, --keep-patch to the CLI
* EXPERIMENTAL: Support for WiX installer projects

#### 2.11.0 - 09.10.2015
* Skip unchanged groups during install

#### 2.10.0 - 08.10.2015
* Make resolver to evaluate versions lazily
* BUGFIX: Paket.Pack was broken on filesystems with forward slash seperator - https://github.com/fsprojects/Paket/issues/1119
* BUGFIX: Wrong paket ProjectRefences name causes incorrect packaging - https://github.com/fsprojects/Paket/issues/1113

#### 2.9.0 - 05.10.2015
* Allow to use GitHub tokens to access GitHub files - http://fsprojects.github.io/Paket/paket-config.html
* Allow to update a single group
* BUGFIX: Resolver needs to consider Microsoft.Bcl.Build

#### 2.8.0 - 03.10.2015
* BUGFIX: Selective update needs to consider remote files
* BUGFIX: Ignore disabled upstream feeds - https://github.com/fsprojects/Paket/pull/1105
* BUGFIX: Don't forget to add settings from root dependencies
* COSMETICS: Do not write unnecessary framework restrictions into paket.lock

#### 2.7.0 - 02.10.2015
* Support for private GitHub repos - http://fsprojects.github.io/Paket/github-dependencies.html#Referencing-a-private-github-repository
* BUGFIX: Find the mono binary on OSX 10.11 - https://github.com/fsprojects/Paket/pull/1103

#### 2.6.0 - 01.10.2015
* Allow "content:once" as a package setting - http://fsprojects.github.io/Paket/nuget-dependencies.html#No-content-option
* BUGFIX: Don't add -prerelease to nuspec dependency nodes for project references - https://github.com/fsprojects/Paket/issues/1102
* BUGFIX: Do not create prerelease identifiers for transitive dependencies - https://github.com/fsprojects/Paket/issues/1099
* PERFORMANCE: Do not parse remote dependencies file twice - https://github.com/fsprojects/Paket/issues/1101
* PERFORMANCE: Check if we already downloaded paket.dependencies file for remote files in order to reduce stress on API limit - https://github.com/fsprojects/Paket/issues/1101
* PERFORMANCE: Run all calls against different NuGet protocols in parallel and take the fastest - https://github.com/fsprojects/Paket/issues/1085
* PERFORMANCE: Exclude duplicate NuGet feeds - https://github.com/fsprojects/Paket/issues/1085
* COSMETICS: Cache calls to GitHub in order to reduce stress on API limit - https://github.com/fsprojects/Paket/issues/1101

#### 2.5.0 - 29.09.2015
* Remove all Paket entries from projects which have no paket.references - https://github.com/fsprojects/Paket/issues/1097
* Allow to format VersionRequirements in NuGet syntax
* BUGFIX: Fix KeyNotFoundException when project is net4.0-client - https://github.com/fsprojects/Paket/issues/1095
* BUGFIX: Put prerelease requirement into NuSpec during paket pack - https://github.com/fsprojects/Paket/issues/1088
* BUGFIX: Inconsistent framework exclusion in paket.dependencies - https://github.com/fsprojects/Paket/issues/1093
* BUGFIX: Commands add/remove stripped link:false from file references - https://github.com/fsprojects/Paket/issues/1089
* BUGFIX: Do not create double prerelease identifiers - https://github.com/fsprojects/Paket/issues/1099
* COSMETICS: Only fixup dates in zip archive under Mono - https://github.com/fsprojects/Paket/pull/1094
* PERFORMANCE: Skip asking for versions if only a specific version is requested
* PERFORMANCE: Check if a feed supports a protocol and never retry if not - https://github.com/fsprojects/Paket/issues/1085

#### 2.4.0 - 28.09.2015
* BUGFIX: Paket does not touch config files when the list of binding redirects to add is empty - https://github.com/fsprojects/Paket/pull/1092
* BUGFIX: Fix unsupported https scheme in web proxy - https://github.com/fsprojects/Paket/pull/1080
* BUGFIX: Ignore DotNET 5.0 framework when TargetFramework 4 is specified - https://github.com/fsprojects/Paket/issues/1066
* BUGFIX: Paket failed with: The input sequence was empty - https://github.com/fsprojects/Paket/issues/1071
* BUGFIX: NullReferenceException in applyBindingRedirects during "update nuget package" - https://github.com/fsprojects/Paket/issues/1074
* COSMETICS: Improve error message for bootstrapper if download of Paket.exe fails - https://github.com/fsprojects/Paket/pull/1091

#### 2.3.0 - 21.09.2015
* Binding redirects from target platform only - https://github.com/fsprojects/Paket/pull/1070
* Allow to enable redirects per package - http://fsprojects.github.io/Paket/nuget-dependencies.html#redirects-settings
* BUGFIX: Install command without a lockfile failed when using groups - https://github.com/fsprojects/Paket/issues/1067
* BUGFIX: Only create packages.config entries for referenced packages - https://github.com/fsprojects/Paket/issues/1065
* BUGFIX: Paket update added an app.config to every project - https://github.com/fsprojects/Paket/issues/1068
* BUGFIX: Use commit w/gist download in RemoteDownload.downloadRemoteFiles - https://github.com/fsprojects/Paket/pull/1069

#### 2.1.0 - 16.09.2015
* Added support for custom internet proxy credentials with env vars - https://github.com/fsprojects/Paket/pull/1061
* Removed microsoft.bcl.build.targets from backlist and instead changed "import_targets" default for that package
* Fix handling of packages.config

#### 2.0.0 - 15.09.2015
* Support for `Dependency groups` in paket.dependencies files - http://fsprojects.github.io/Paket/groups.html
* Support for Roslyn-based analyzers - http://fsprojects.github.io/Paket/analyzers.html
* Support for reference conditions - https://github.com/fsprojects/Paket/issues/1026

#### 1.39.10 - 13.09.2015
* Fixed a bug where install and restore use different paths when specifying a project spec on a HTTP link - https://github.com/fsprojects/Paket/pull/1054
* Fix parsing of output path when condition has no spaces - https://github.com/fsprojects/Paket/pull/1058

#### 1.39.1 - 08.09.2015
* Eagerly create app.config files and add to all projects - https://github.com/fsprojects/Paket/pull/1044

#### 1.39.0 - 08.09.2015
* New Bootstrapper with better handling of Paket prereleases

#### 1.37.0 - 07.09.2015
* Support for authentication and complex hosts for HTTP dependencies - https://github.com/fsprojects/Paket/pull/1052
* Always redirect to the Redirect.Version - https://github.com/fsprojects/Paket/pull/1023
* Improvements in the BootStrapper - https://github.com/fsprojects/Paket/pull/1022

#### 1.34.0 - 27.08.2015
* Paket warns about pinned packages only when a new version is available - https://github.com/fsprojects/Paket/pull/1014
* Trace NuGet package URL if download fails
* Fallback to NuGet v2 feed if no version is found in v3

#### 1.33.0 - 23.08.2015
* Paket handles dynamic OutputPath - https://github.com/fsprojects/Paket/pull/942
* Paket warns when package is pinned - https://github.com/fsprojects/Paket/pull/999

#### 1.32.0 - 19.08.2015
* BUGFIX: Fixed compatibility issues with Klondike NuGet server - https://github.com/fsprojects/Paket/pull/997
* BUGFIX: Escape file names in a NuGet compatible way - https://github.com/fsprojects/Paket/pull/996
* BUGFIX: Paket now fails if an update of a nonexistent package is requested - https://github.com/fsprojects/Paket/pull/995

#### 1.31.0 - 18.08.2015
* BUGFIX: Delete old nodes from proj files - https://github.com/fsprojects/Paket/issues/992
* COSMETICS: Better conflict reporting - https://github.com/fsprojects/Paket/pull/994

#### 1.30.0 - 18.08.2015
* BUGFIX: Include prereleases when using NuGet3 - https://github.com/fsprojects/Paket/issues/988
* paket.template allows comments with # or // - https://github.com/fsprojects/Paket/pull/991

#### 1.29.0 - 17.08.2015
* Xamarin iOS + Mac Support - https://github.com/fsprojects/Paket/pull/980
* Handling fallbacks mainly for Xamarin against PCLs - https://github.com/fsprojects/Paket/pull/980
* Removed supported platforms for MonoTouch and MonoAndroid - https://github.com/fsprojects/Paket/pull/980
* Paket only creates requirements from lock file when updating a single package - https://github.com/fsprojects/Paket/pull/985

#### 1.28.0 - 13.08.2015
* Selective update shows better error message on conflict - https://github.com/fsprojects/Paket/pull/980
* Paket init adds default feed - https://github.com/fsprojects/Paket/pull/981
* Show better error message on conflict - https://github.com/fsprojects/Paket/issues/534
* Make option names for paket find-package-versions consistent with the other commands - https://github.com/fsprojects/Paket/issues/890
* Update specifying version does not pin version in paket.dependencies - https://github.com/fsprojects/Paket/pull/979

#### 1.27.0 - 13.08.2015
* Version range semantics changed for `>= x.y.z prerelease` - https://github.com/fsprojects/Paket/issues/976
* BUGFIX: Version trace got lost - https://twitter.com/indy9000/status/631201649219010561
* BUGFIX: copy_local behaviour was broken - https://github.com/fsprojects/Paket/issues/972

#### 1.26.0 - 10.08.2015
* BUGFIX: Paket mixed responses and downloads - https://github.com/fsprojects/Paket/issues/966

#### 1.25.0 - 10.08.2015
* Fix case-sensitivity of boostrapper on mono
* Reactive NuGet v3
* Check for conflicts in selective update - https://github.com/fsprojects/Paket/pull/964
* BUGFIX: Escape file names - https://github.com/fsprojects/Paket/pull/960

#### 1.23.0 - 04.08.2015
* BUGFIX: Selective update resolves the graph for selected package - https://github.com/fsprojects/Paket/pull/957

#### 1.22.0 - 31.07.2015
* Use FSharp.Core 4.0
* Fix build exe path which includes whitespace - https://github.com/fsprojects/ProjectScaffold/pull/185
* Preserve encoding upon saving solution - https://github.com/fsprojects/Paket/pull/940
* BUGFIX: If we specify a templatefile in paket pack it still packs all templates - https://github.com/fsprojects/Paket/pull/944
* BUGFIX: If we specify a type project templatefile in paket pack it should find the project - https://github.com/fsprojects/Paket/issues/945
* BUGFIX: Paket pack succeeded even when there're missing files - https://github.com/fsprojects/Paket/issues/948
* BUGFIX: FindAllFiles should handle paths that are longer than 260 characters - https://github.com/fsprojects/Paket/issues/949

#### 1.21.0 - 23.07.2015
* Allow NuGet packages to put version in the path - https://github.com/fsprojects/Paket/pull/928

#### 1.20.0 - 21.07.2015
* Allow to get version requirements from paket.lock instead of paket.dependencies - https://github.com/fsprojects/Paket/pull/924
* Add new ASP.NET 5.0 monikers - https://github.com/fsprojects/Paket/issues/921
* BUGFIX: Paket crashed with Null Ref Exception for MBrace - https://github.com/fsprojects/Paket/issues/923
* BUGFIX: Exclude submodules from processing - https://github.com/fsprojects/Paket/issues/918

#### 1.19.0 - 13.07.2015
* Support Odata query fallback for package details with /odata prefix - https://github.com/fsprojects/Paket/pull/922
* Establish beta-level comatibility with Klondike nuget server - https://github.com/fsprojects/Paket/pull/907
* BUGFIX: Improved SemVer parser - https://github.com/fsprojects/Paket/pull/920
* BUGFIX: Added fix for windows-style network source-paths in dependencies parser - https://github.com/fsprojects/Paket/pull/903
* BUGFIX: Settings for dependent packages are now respected - https://github.com/fsprojects/Paket/pull/919
* BUGFIX: `--force` option is working for install/update/restore remote files too
* BUGFIX: Delete cached errors if all sources fail - https://github.com/fsprojects/Paket/issues/908
* BUGFIX: Use updated globbing for paket.template
* COSMETICS: Better error message when package doesn't exist
* COSMETICS: Show better error message when a package is used in `paket.references` but not in `paket.lock`

#### 1.18.0 - 22.06.2015
* Exclusion syntax for paket.template files - https://github.com/fsprojects/Paket/pull/882
* BUGFIX: Issue with `paket pack` and multiple paket.template files fixed - https://github.com/fsprojects/Paket/issues/893

#### 1.17.0 - 22.06.2015
* Tab completion for installed packages in Paket.PowerShell - https://github.com/fsprojects/Paket/pull/892
* BUGFIX: Find-package-versions did not work - https://github.com/fsprojects/Paket/issues/886
* BUGFIX: Find-packages did not work - https://github.com/fsprojects/Paket/issues/888 https://github.com/fsprojects/Paket/issues/889
* COSMETICS: Improved the documentation for the commands - https://github.com/fsprojects/Paket/pull/891

#### 1.16.0 - 21.06.2015
* Make sure retrieved versions are ordered by version with latest version first - https://github.com/fsprojects/Paket/issues/886
* PowerShell argument tab completion for Paket-Add - https://github.com/fsprojects/Paket/pull/887
* Detection of DNX and DNXCore frameworks
* BUGFIX: Exceptions were not logged to command line - https://github.com/fsprojects/Paket/pull/885

#### 1.15.0 - 18.06.2015
* Paket.PowerShell support for Package Manager Console - https://github.com/fsprojects/Paket/pull/875
* Fix download of outdated files - https://github.com/fsprojects/Paket/issues/876

#### 1.14.0 - 14.06.2015
* Chocolatey support for Paket.PowerShell - https://github.com/fsprojects/Paket/pull/872
* BUGFIX: Single version in deps file created invalid dependend package- https://github.com/fsprojects/Paket/issues/871

#### 1.13.0 - 12.06.2015
* Paket.PowerShell support - https://github.com/fsprojects/Paket/pull/839
* EXPERIMENTAL: Allow link:false settings for file references in `paket.references` files
* BUGFIX: `paket update` did not pick latest prerelease version of indirect dependency - https://github.com/fsprojects/Paket/issues/866

#### 1.12.0 - 09.06.2015
* BUGFIX: Paket add should not update the package if it's already there
* BUGFIX: "copy_local" was not respected for indirect dependencies - https://github.com/fsprojects/Paket/issues/856
* BUGFIX: Suggest only packages from the installed sources - https://github.com/fsprojects/Paket.VisualStudio/issues/57
* BUGFIX: Trace license warning only in verbose mode - https://github.com/fsprojects/Paket/issues/862
* BUGFIX: Fix ./ issues during pack
* BUGFIX: Serialize != operator correctly - https://github.com/fsprojects/Paket/issues/857
* COSMETICS: Don't save the `paket.lock` file if it didn't changed

#### 1.11.0 - 08.06.2015
* Support for cancelling bootstrapper - https://github.com/fsprojects/Paket/pull/860
* Increase timeout for restricted access mode - https://github.com/fsprojects/Paket/issues/858

#### 1.10.0 - 02.06.2015
* `paket init` puts Paket binaries into the project path - https://github.com/fsprojects/Paket/pull/853
* Do not duplicate files in the nupkg - https://github.com/fsprojects/Paket/issues/851
* Pack command reuses project version if directly given - https://github.com/fsprojects/Paket/issues/837
* BUGFIX: `paket install` was not respecting `content:none` - https://github.com/fsprojects/Paket/issues/854

#### 1.9.0 - 30.05.2015
* Paket pack allows to specify current nuget version as dependency - https://github.com/fsprojects/Paket/issues/837
* BUGFIX: Fix long version of --silent flag - https://github.com/fsprojects/Paket/pull/849

#### 1.8.0 - 28.05.2015
* Implement --no-install and --redirects for "paket update" - https://github.com/fsprojects/Paket/pull/847
* BUGFIX: Fix inconsistent parameter names - https://github.com/fsprojects/Paket/pull/846

#### 1.7.2 - 28.05.2015
* New `--only-referenced` parameter for restore - https://github.com/fsprojects/Paket/pull/843
* Make the output path relative to the dependencies file - https://github.com/fsprojects/Paket/issues/829
* Analyze content files with case insensitive setting - https://github.com/fsprojects/Paket/issues/816
* BUGFIX: Parse NuGet package prerelease versions containing "-" - https://github.com/fsprojects/Paket/issues/841

#### 1.6.0 - 26.05.2015
* Paket init - init dependencies file with default NuGet source
* Allow to init paket in given directory
* Automatically query all package feeds in "Find packages"
* Allow to override install settings in 'paket.dependencies' with values from 'paket.references' - https://github.com/fsprojects/Paket/issues/836
* BUGFIX: `paket install` fails if package version doesn't match .nupkg file - https://github.com/fsprojects/Paket/issues/834
* BUGFIX: Try to work around issue with mono zip functions - https://github.com/fsharp/FAKE/issues/810

#### 1.5.0 - 21.05.2015
* Property tests for dependencies files parser - https://github.com/fsprojects/Paket/pull/807
* EXPERIMENTAL: Query NuGet feeds in parallel
* Allow to specify the directory for `convert-to-nuget` in PublicAPI
* Expose project Guids from project files
* Allow simplify on concrete dependencies file
* Allow to specify a concrete template file for `paket pack`
* Add overload in PublicAPI for default Restore
* Better tracing during "update package"
* Allow to register trace functions
* Allow to specify a source feed for Find-Packages and Find-Package-Versions command
* BUGFIX: Fix dates in local nuget packages
* BUGFIX: NullReferenceException in `convert-from-nuget` - https://github.com/fsprojects/Paket/pull/831
* BUGFIX: `Convert-from-nuget` quotes source feeds - https://github.com/fsprojects/Paket/pull/833
* BUGFIX: Observable.ofAsync fires OnCompleted - https://github.com/fsprojects/Paket/pull/835
* BUGFIX: Work around issue with CustomAssemblyAttributes during `paket pack` - https://github.com/fsprojects/Paket/issues/827
* BUGFIX: Fix dates after creating a package
* BUGFIX: Always trim package names from command line
* BUGFIX: Always show default nuget stream in completion

#### 1.4.0 - 08.05.2015
* EXPERIMENTAL: Find-Packages command - http://fsprojects.github.io/Paket/paket-find-packages.html
* EXPERIMENTAL: Find-Package-Versions command - http://fsprojects.github.io/Paket/paket-find-package-versions.html
* EXPERIMENTAL: Show-Installed-Packages command - http://fsprojects.github.io/Paket/paket-show-installed-packages.html
* Expose GetDefinedNuGetFeeds in Public API
* Expose GetSources in Public API
* BUGFIX: NuGet Convert works with empty version strings - https://github.com/fsprojects/Paket/pull/821
* BUGFIX: Don't shortcut conflicting addition
* BUGFIX: Better pin down behaviour during "Smart Update""
* BUGFIX: Only replace nuget package during add if the old one had no version
* BUGFIX: Put fixed packages to the end - https://github.com/fsprojects/Paket/issues/814
* BUGFIX: Fix `paket add` if package is already there - https://github.com/fsprojects/Paket/issues/814
* BUGFIX: Fix `paket add` for very first dependency - https://github.com/fsprojects/Paket/issues/814
* BUGFIX: Paket pack had issues with \ in subfolders - https://github.com/fsprojects/Paket/issues/812
* BZGFIX: Use https://api.nuget.org/v3/index.json for Autocomplete
* BUGFIX: Set exit code to 1 if the command line parser finds error
* BUGFIX: Windows restrictions were not parsed from lockfile - https://github.com/fsprojects/Paket/issues/810
* BUGFIX: Paket tries to keep the alphabetical order when using `paket add`
* BUGFIX: Do not generate entries for empty extensions in nupkg
* BUGFIX: Portable framework restrictions were not parsed from lockfile - https://github.com/fsprojects/Paket/issues/810
* COSMETICS: "Done" message in bootstrapper
* COSMETICS: -s parameter for Bootstrapper
* COSMETICS: Don't perform unnecessary installs during `paket add`
* COSMETICS: Always print the command on command parser error

#### 1.3.0 - 30.04.2015
* Paket keeps paket.dependencies as stable as possible during edits - https://github.com/fsprojects/Paket/pull/802
* `paket push` doesn't need a dependencies file any more - https://github.com/fsprojects/Paket/issues/800
* Added `--self` for self update of bootstrapper - https://github.com/fsprojects/Paket/issues/791
* BUGFIX: `convert-from-nuget` doen`t duplicate sources anymore - https://github.com/fsprojects/Paket/pull/804

#### 1.2.0 - 24.04.2015
* Add Paket.BootStrapper NuGet package - https://github.com/fsprojects/Paket/issues/790

#### 1.1.3 - 24.04.2015
* Fix StackOverflowException when using local path - https://github.com/fsprojects/Paket/issues/795

#### 1.1.2 - 24.04.2015
* `paket add` should not change dependencies file if the package is misspelled - https://github.com/fsprojects/Paket/issues/798

#### 1.1.1 - 24.04.2015
* Support developmentDependency nuget dependencies - https://github.com/fsprojects/Paket/issues/796

#### 1.1.0 - 23.04.2015
* Pack command is able to detect portable frameworks - https://github.com/fsprojects/Paket/issues/797

#### 1.0.2 - 23.04.2015
* `Convert-from-nuget` removes custom import and targets - https://github.com/fsprojects/Paket/pull/792

#### 1.0.1 - 20.04.2015
* New bootstrapper protects paket.exe from incomplete github downloads - https://github.com/fsprojects/Paket/pull/788

#### 1.0.0 - 17.04.2015
* Big release from fsharpex

#### 0.42.1 - 17.04.2015
* BUGFIX: Smart Install is no longer adding dependencies to paket.dependencies if specified in paket.references but not in paket.dependencies - https://github.com/fsprojects/Paket/issues/779
* BUGFIX: Fix smart install when we add a pinned version - https://github.com/fsprojects/Paket/issues/777
* Trace NuGet server response in verbose mode - https://github.com/fsprojects/Paket/issues/775
* BUGFIX: Fixing wrong local path detection with `paket install` - https://github.com/fsprojects/Paket/pull/773
* BUGFIX: Fixed zip opening on mono - https://github.com/fsprojects/Paket/pull/774

#### 0.41.0 - 13.04.2015
* New Testimonials page - http://fsprojects.github.io/Paket/testimonials.html
* New `PAKET.VERSION` environment variable for bootstraper - https://github.com/fsprojects/Paket/pull/771
* `convert-from-nuget` aggregates target framework from packages.config files - https://github.com/fsprojects/Paket/pull/768
* Improved config file formatting with indented binding redirects - https://github.com/fsprojects/Paket/pull/769
* BUGFIX: Fixed home path detection - https://github.com/fsprojects/Paket/pull/770
* COSMETICS: Better error message when `paket.dependencies` is missing - https://github.com/fsprojects/Paket/issues/764

#### 0.40.0 - 09.04.2015
* Try to fix dates in Nuget packages - https://github.com/fsprojects/Paket/issues/761
* `convert-from-nuget` reads target framework from packages.config files - https://github.com/fsprojects/Paket/pull/760
* Allow . in target file names for pack - https://github.com/fsprojects/Paket/issues/756

#### 0.39.0 - 08.04.2015
* Upgrading to .NET 4.5
* Removing DotNetZip and using the .NET 4.5 Zip APIs instead - https://github.com/fsprojects/Paket/pull/732
* Boostrapper download without `nuget.exe` - https://github.com/fsprojects/Paket/pull/734
* Added frameworkAssemblies to nuspec templating - https://github.com/fsprojects/Paket/issues/740
* BUGFIX: Only pick up project output files for pack that exactly match assembly filename - https://github.com/fsprojects/Paket/issues/752
* BUGFIX: Detect Silverlight version in csproj files - https://github.com/fsprojects/Paket/issues/751
* BUGFIX: Fix mono timeout during license download - https://github.com/fsprojects/Paket/issues/746
* BUGFIX: Detect `sl` as Silverlight - https://github.com/fsprojects/Paket/issues/744

#### 0.38.0 - 30.03.2015
* The restore process downloads package licenses automatically - https://github.com/fsprojects/Paket/pull/737

#### 0.37.0 - 28.03.2015
* Fallback to NuGet.exe if the bootstrapper fails to download from GitHub - https://github.com/fsprojects/Paket/pull/733
* COSMETICS: Display the file name if Paket crashes on some invalid file - https://github.com/fsprojects/Paket/pull/730

#### 0.36.0 - 27.03.2015
* Allow to add references section to paket.template file - https://github.com/fsprojects/Paket/issues/721
* Allow to compute libraries for specific framework - https://github.com/fsprojects/Paket/issues/723
* Detect .NET 4.6 - https://github.com/fsprojects/Paket/issues/727
* SemVer allows "number + build metadata" format - https://github.com/fsprojects/Paket/issues/704
* `paket push` shows status information - https://github.com/fsprojects/Paket/pull/695
* BUGFIX: Maintain order of content file items - https://github.com/fsprojects/Paket/pull/722
* BUGFIX: `Convert-from-nuget` ignores disabled NuGet feeds - https://github.com/fsprojects/Paket/pull/720
* BUGFIX: Smart install should not remove sources from `paket.dependencies` - https://github.com/fsprojects/Paket/pull/726
* BUGFIX: Smart install should create paket.lock if we have references files - https://github.com/fsprojects/Paket/pull/725
* COSMETICS: better tracing of intermediate resolution conflicts

#### 0.34.0 - 12.03.2015
* `paket pack` pretty-prints it's nuspec - https://github.com/fsprojects/Paket/issues/691
* Paket packs .MDBs docs into the nupkg - https://github.com/fsprojects/Paket/issues/693
* paket pack / paket.template support wildcard patterns - https://github.com/fsprojects/Paket/issues/690
* Allow empty lines in `paket.template` and report file name if parser fails - https://github.com/fsprojects/Paket/issues/692
* BUGFIX: paket.template - file type respects dir without slash at the end - https://github.com/fsprojects/Paket/issues/698
* BUGFIX: paket-files folder is alwaays relative to `paket.dependencies` - https://github.com/fsprojects/Paket/issues/564
* BUGFIX: `paket install` respects manual paket nodes - https://github.com/fsprojects/Paket/issues/679

#### 0.33.0 - 10.03.2015
* Paket packs XML docs into the nupkg - https://github.com/fsprojects/Paket/issues/689
* BUGFIX: Install settings from `paket.dependencies` should override package settings - https://github.com/fsprojects/Paket/issues/688

#### 0.32.0 - 09.03.2015
* PERFORMANCE: If resolver runs into conflict then use Warnsdorff's rule - https://github.com/fsprojects/Paket/pull/684
* BUGFIX: Fixed Linux install scripts - https://github.com/fsprojects/Paket/pull/681
* Support for WinExe output type - https://github.com/fsprojects/Paket/pull/675
* BUGFIX: Fix Nuget compat issue with leading zeros - https://github.com/fsprojects/Paket/pull/672
* BUGFIX: Detect inter project dependencies without matching package id - https://github.com/fsprojects/Paket/pull/671
* BUGFIX: Parse prerelease numbers into bigint since ints might overflow - https://github.com/fsprojects/Paket/pull/667
* BUGFIX: Optional fields in template files are read correctly - https://github.com/fsprojects/Paket/pull/666
* BUGFIX: Better url and endpoint handling in `paket push` - https://github.com/fsprojects/Paket/pull/663
* COSMETICS: Better tracing when resolver runs into conflict - https://github.com/fsprojects/Paket/pull/684
* COSMETICS: Better error message when a package is listed twice in `paket.references` - https://github.com/fsprojects/Paket/pull/686
* COSMETICS: Use Chessie for ROP - https://github.com/fsprojects/Chessie

#### 0.31.2 - 26.02.2015
* BUGFIX: Robust and much faster template file parser - https://github.com/fsprojects/Paket/pull/660

#### 0.31.1 - 25.02.2015
* Use latest FAKE tasks

#### 0.31.0 - 25.02.2015
* BUGFIX: Fix help for init command - https://github.com/fsprojects/Paket/pull/654
* BUGFIX: Allow non-standard API endpoint for push - https://github.com/fsprojects/Paket/pull/652
* BUGFIX: Special case nuget.org
* BUGFIX: paket add/remove with just project name - https://github.com/fsprojects/Paket/pull/650
* BUGFIX: Uploading packages as multiform content type - https://github.com/fsprojects/Paket/pull/651
* BUGFIX: Handle transient dependencies better in pack command - https://github.com/fsprojects/Paket/pull/649
* BUGFIX: Only load custom attributes if not given in TemplateFile or cmd parameter
* BUGFIX: Detect .NET 4.5.1 - https://github.com/fsprojects/Paket/pull/647

#### 0.30.0 - 23.02.2015
* New command: `paket pack` - http://fsprojects.github.io/Paket/paket-pack.html
* New command: `paket push` - http://fsprojects.github.io/Paket/paket-push.html
* Improved command line help - https://github.com/fsprojects/Paket/pull/639
* BUGFIX: fix no_auto_restore option parsing  - https://github.com/fsprojects/Paket/issues/632

#### 0.29.0 - 18.02.2015
* Allow local NuGet sources with spaces in `paket.dependencies` - https://github.com/fsprojects/Paket/issues/616
* Streamlined install options in `paket.dependencies` and `paket.references` - https://github.com/fsprojects/Paket/issues/587
* Allow to opt-out of targets import - https://github.com/fsprojects/Paket/issues/587
* New option to add/remove packages for a single project - https://github.com/fsprojects/Paket/pull/610
* BUGFIX: Blacklisted Microsoft.Bcl.Build.targets - https://github.com/fsprojects/Paket/issues/618
* BUGFIX: Selective update doesn't add package twice from `paket.references` anymore
* BUGFIX: `paket install` installs GitHub source files
* COSMETICS: Respect home directories on mono - https://github.com/fsprojects/Paket/issues/612
* COSMETICS: `paket add` inserts the new package in alphabetical position - https://github.com/fsprojects/Paket/issues/596

#### 0.28.0 - 16.02.2015
* Add a simple API which allows to retrieve NuGet v3 autocomplete
* Allow unix-style comments in `paket.dependencies` file
* BUGFIX: `paket restore` does not fail on missing `paket.version` files - https://github.com/fsprojects/Paket/issues/600
* BUGFIX: Parsing of conditional dependencies should detect portable case - https://github.com/fsprojects/Paket/issues/594
* BUGFIX: Prerelease requirements in `paket.dependencies` should override package dependencies - https://github.com/fsprojects/Paket/issues/607
* BUGFIX: Try to ease the pain with mono bug in Process class - https://github.com/fsprojects/Paket/issues/599
* BUGFIX: `paket restore` does not re-download http references - https://github.com/fsprojects/Paket/issues/592
* BUGFIX: Make DeletePaketNodes more robust - https://github.com/fsprojects/Paket/issues/591
* BUGFIX: Install content files on mono - https://github.com/fsprojects/Paket/issues/561
* BUGFIX: Install process doesn't duplicate Imports of targets files any more - https://github.com/fsprojects/Paket/issues/588
* BUGFIX: Don't remove comments from `paket.dependencies` file - https://github.com/fsprojects/Paket/issues/584
* COSMETICS: Paket should not reformat app/web.config files while changing assembly redirects - https://github.com/fsprojects/Paket/issues/597

#### 0.27.0 - 07.02.2015
* Install process will reference `.props` and `.targets` files from NuGet packages - https://github.com/fsprojects/Paket/issues/516
* Don't internalize in paket.exe during ILMerge
* Allow to download from pre-authenticated MyGet feed - https://github.com/fsprojects/Paket/issues/466
* BUGFIX: Fix `paket install --hard` for FSharp.Core - https://github.com/fsprojects/Paket/issues/579
* BUGFIX: `paket convert-from-nuget` ignores casing when looking for nuget.targets - https://github.com/fsprojects/Paket/issues/580
* BUGFIX: `paket install` correctly parses HTTP references - https://github.com/fsprojects/Paket/pull/571
* BUGFIX: `paket.dependencies` parser now fails if tokens are not valid
* COSMETICS: Prerelease strings are checked that they don't contain operators
* COSMETICS: Create an install function in the API which takes a `paket.dependencies` file as text - https://github.com/fsprojects/Paket/issues/576

#### 0.26.0 - 31.01.2015
* Allow to opt-out of old frameworks in `paket.dependencies` - http://fsprojects.github.io/Paket/nuget-dependencies.html#Framework-restrictions
* Allow `copy_local` settings in `paket.references` - http://fsprojects.github.io/Paket/references-files.html#copy_local-settings
* COSMETICS: `paket.lock` beautification for HTTP specs - https://github.com/fsprojects/Paket/pull/571

#### 0.25.0 - 25.01.2015
* BUGFIX: If more than one TargetFramework-specific dependency to the same package exist, we take the latest one - https://github.com/fsprojects/Paket/pull/567
* BUGFIX: Removes interactive-shell-check on `add auth` - https://github.com/fsprojects/Paket/pull/565
* BUGFIX: Can parse open NuGet ranges in brackets - https://github.com/fsprojects/Paket/issues/560
* BUGFIX: Detect `net35-client` - https://github.com/fsprojects/Paket/issues/559
* BUGFIX: Show help for `auto-restore` command - https://github.com/fsprojects/Paket/pull/558

#### 0.24.0 - 19.01.2015
* Allow to disable Visual Studio NuGet package restore - http://fsprojects.github.io/Paket/paket-auto-restore.html
* BUGFIX: Probe for unnormalized and normalized versions in local NuGet feeds - https://github.com/fsprojects/Paket/issues/556

#### 0.23.0 - 15.01.2015
* Refactored `init` & `init auto restore` to Railway Oriented Programming - https://github.com/fsprojects/Paket/pull/533
* Refactored FindRefs to Railway Oriented Programming - https://github.com/fsprojects/Paket/pull/529
* BUGFIX: paket.bootstrapper.exe and paket.exe use better proxy detection - https://github.com/fsprojects/Paket/pull/552
* BUGFIX: `paket add` offered to add dependencies even when they are already added - https://github.com/fsprojects/Paket/issues/550
* BUGFIX: Detect `Net20-client` - https://github.com/fsprojects/Paket/issues/547
* BUGFIX: Give better error message when package is not found in a local feed - https://github.com/fsprojects/Paket/issues/545
* BUGFIX: Don't download gists that are up-to-date - https://github.com/fsprojects/Paket/issues/513
* BUGFIX: fix parsing of longer http links - https://github.com/fsprojects/Paket/pull/536
* BUGFIX: Detect correct `paket.references` filenames during convert-from-nuget
* BUGFIX: If no package source is found during convert-from-nuget we use the default NuGet feed
* COSMETICS: Config file is only saved when needed
* COSMETICS: Ignore completely empty lib folders
* COSMETICS: `paket convert-from-nuget` warns if it can't find a NuGet feed - https://github.com/fsprojects/Paket/issues/548
* COSMETICS: Remove icon from bootstrapper to make file size much smaller

#### 0.22.0 - 05.01.2015
* Bootstrapper avoids github API - https://github.com/fsprojects/Paket/issues/510
* Refactoring to Railwal Oriented Programming - http://fsharpforfunandprofit.com/rop/
* Always trim line end in lockfile
* Improved binding redirects detection - https://github.com/fsprojects/Paket/pull/507
* Don't catch NullReferenceExceptions for now - https://github.com/fsprojects/Paket/issues/505
* BUGFIX: Paket update nuget X doesn't work - https://github.com/fsprojects/Paket/issues/512

#### 0.21.0 - 02.01.2015
* New `--log-file` parameter allows to trace into logfile - https://github.com/fsprojects/Paket/pull/502
* Trace stacktrace on all NullReferenceExceptions - https://github.com/fsprojects/Paket/issues/500
* Paket.locked file has 2 minute timeout
* BUGFIX: Detect the version of a GitHub gist correctly - https://github.com/fsprojects/Paket/issues/499
* BUGFIX: Dependencies file saves http and gist links correctly - https://github.com/fsprojects/Paket/issues/498
* BUGFIX: Don't relax "OverrideAll" conditions during `paket install`
* BUGFIX: fix priority of parsing atom nuget feed for package Id - https://github.com/fsprojects/Paket/issues/494
* BUGFIX: fix JSON deserializer and reactivate cache - https://github.com/fsprojects/Paket/pull/495
* BUGFIX: Make the file search for app.config and web.config case insensitive - https://github.com/fsprojects/Paket/issues/493
* BUGFIX: Don't add duplicate lines in `packet.dependencies` - https://github.com/fsprojects/Paket/issues/492
* BUGFIX: Keep framework restrictions in `paket install`- https://github.com/fsprojects/Paket/issues/486
* WORKAROUND: Do not fail on BadCrcException during unzip and only show a warning - https://github.com/fsprojects/Paket/issues/484
* WORKAROUND: Disable NuGet v3 feed for now - seems to be unreliable.
* PERFORMANCE: Don't parse project files twice - https://github.com/fsprojects/Paket/issues/487
* PERFORMANCE: Cache platform penalty calculation - https://github.com/fsprojects/Paket/issues/487
* PERFORMANCE: Use StringBuilder for path replacement - https://github.com/fsprojects/Paket/issues/487
* PERFORMANCE: Cache feed errors - https://github.com/fsprojects/Paket/issues/487
* PERFORMANCE: Put feed url into cache filename - https://github.com/fsprojects/Paket/issues/487
* PERFORMANCE: Relax prerelease requirements for pinned versions - https://github.com/fsprojects/Paket/issues/487
* PERFORMANCE: Don't enumerate all files, since we only need lib files - https://github.com/fsprojects/Paket/issues/487
* PERFORMANCE: Pin sourcefile dependencies - https://github.com/fsprojects/Paket/issues/487
* PERFORMANCE: Cache path penalty calculation - https://github.com/fsprojects/Paket/issues/487
* PERFORMANCE: Cache path extraction - https://github.com/fsprojects/Paket/issues/487

#### 0.20.1 - 30.12.2014
* COSMETICS: Trim end of line in lockfile.

#### 0.20.0 - 29.12.2014
* `paket install` performs a selective update based on the changes in the dependencies file - http://fsprojects.github.io/Paket/lock-file.html#Performing-updates
* Paket.exe acquires a lock for all write processes - https://github.com/fsprojects/Paket/pull/469
* New command to add credentials - http://fsprojects.github.io/Paket/paket-config-file.html#Add-credentials
* Smarter conditional NuGet dependencies - https://github.com/fsprojects/Paket/pull/462
* If environment auth variables are empty a fallback to the config is used- https://github.com/fsprojects/Paket/pull/459
* Better handling for multiple files from same GitHub repository - https://github.com/fsprojects/Paket/pull/451
* Extend Public API for plugin
* BUGFIX: Remove parsing of invalid child element of ProjectReference - https://github.com/fsprojects/Paket/pull/453
* BUGFIX: Don't add NuGet packages twice to a references file - https://github.com/fsprojects/Paket/pull/460
* BUGFIX: Use Max strategy for `paket outdated --ingore-constraints` - https://github.com/fsprojects/Paket/pull/463
* BUGFIX: Don't delete downloaded github zip file
* BUGFIX: Cannot install nuget packages from local TeamCity feeds due to proxy - https://github.com/fsprojects/Paket/pull/482
* BUGFIX: Don't touch framework assemblies if not needed
* BUGFIX: Check versions file synchronously
* BUGFIX: Restore console color after handling exception - https://github.com/fsprojects/Paket/pull/467
* COSMETICS: `>= 0` version range simplified to empty string - https://github.com/fsprojects/Paket/pull/449
* COSMETICS: Paket.exe and paket.bootstrapper.exe have a logo - https://github.com/fsprojects/Paket/pull/473

#### 0.18.0 - 09.12.2014
* Show command help on `--help` - https://github.com/fsprojects/Paket/pull/437
* Allow to opt in to BindingRedirects - https://github.com/fsprojects/Paket/pull/436
* Don't run simplify in strict mode - https://github.com/fsprojects/Paket/pull/443
* Allow to remove NuGet packages in interactive mode - https://github.com/fsprojects/Paket/pull/432
* Added auto-unzip of downloaded archives - https://github.com/fsprojects/Paket/pull/430
* Allow to reference binary files via http reference - https://github.com/fsprojects/Paket/pull/427
* Faster BindingRedirects - https://github.com/fsprojects/Paket/pull/414
* Using a different FSharp.Core NuGet package - https://github.com/fsprojects/Paket/pull/416
* Find the paket.references file in upper directories - https://github.com/fsprojects/Paket/pull/409
* Allow `paket.references` files in upper directories - https://github.com/fsprojects/Paket/pull/403
* Clear failure message for `paket simplify`, when lock file is outdated - https://github.com/fsprojects/Paket/pull/403
* BUGFIX: `Selective update` updates only dependent packages - https://github.com/fsprojects/Paket/pull/410
* BUGFIX: If there are only prereleases we should just take these
* BUGFIX: `paket update nuget <name>` fails if <name> was not found in lockfile - https://github.com/fsprojects/Paket/issues/404
* BUGFIX: Unescape library filename - https://github.com/fsprojects/Paket/pull/412
* BUGFIX: Allow to reference multiple files from same repository directory - https://github.com/fsprojects/Paket/pull/445
* BUGFIX: Don't reference satellite assemblies - https://github.com/fsprojects/Paket/pull/444
* BUGFIX: Binding redirect version is picked from highest library version - https://github.com/fsprojects/Paket/pull/422
* BUGFIX: Handle numeric part of PreRelease identifiers correctly - https://github.com/fsprojects/Paket/pull/426
* BUGFIX: Fixed casing issue in selective update - https://github.com/fsprojects/Paket/pull/434
* BUGFIX: Parse http links from lockfile
* BUGFIX: Calculate dependencies file name for http resources - https://github.com/fsprojects/Paket/pull/428

#### 0.17.0 - 29.11.2014
* FrameworkHandling: Support more portable profiles and reduce the impact in the XML file
* FrameworkHandling: support extracting Silverlight5.0 and NetCore4.5 - https://github.com/fsprojects/Paket/pull/389
* New command `paket init` - http://fsprojects.github.io/Paket/paket-init.html
* Better error message for missing files in paket.lock file - https://github.com/fsprojects/Paket/pull/402
* BUGFIX: Crash on 'install' when input seq was empty - https://github.com/fsprojects/Paket/pull/395
* BUGFIX: Handle multiple version results from NuGet - https://github.com/fsprojects/Paket/pull/393

#### 0.16.0 - 23.11.2014
* Integrate BindingRedirects into Paket install process - https://github.com/fsprojects/Paket/pull/383
* BUGFIX: Download of GitHub files should clean it's own directory - https://github.com/fsprojects/Paket/issues/385
* BUGFIX: Don't remove custom framework references - https://github.com/fsprojects/Paket/issues/376
* BUGFIX: Path to dependencies file is now relative after `convert-from-nuget` - https://github.com/fsprojects/Paket/pull/379
* BUGFIX: Restore command in targets file didn't work with spaces in paths - https://github.com/fsprojects/Paket/issues/375
* BUGFIX: Detect FrameworkReferences without restrictions in nuspec file and install these
* BUGFIX: Read sources even if we don't find packages - https://github.com/fsprojects/Paket/issues/372

#### 0.15.0 - 19.11.2014
* Allow to use basic framework restrictions in NuGet packages - https://github.com/fsprojects/Paket/issues/307
* Support feeds that don't support NormalizedVersion - https://github.com/fsprojects/Paket/issues/361
* BUGFIX: Use Nuget v2 as fallback
* BUGFIX: Accept and normalize versions like 6.0.1302.0-Preview - https://github.com/fsprojects/Paket/issues/364
* BUGFIX: Fixed handling of package dependencies containing string "nuget" - https://github.com/fsprojects/Paket/pull/363

#### 0.14.0 - 14.11.2014
* Uses Nuget v3 API, which enables much faster resolver
* BUGFIX: Keep project file order similar to VS order
* Support unlisted dependencies if nothing else fits - https://github.com/fsprojects/Paket/issues/327

#### 0.13.0 - 11.11.2014
* New support for general HTTP dependencies - http://fsprojects.github.io/Paket/http-dependencies.html
* New F# Interactive support - http://fsprojects.github.io/Paket/reference-from-repl.html
* New `paket find-refs` command - http://fsprojects.github.io/Paket/paket-find-refs.html
* Migration of NuGet source credentials during `paket convert-from-nuget` - http://fsprojects.github.io/Paket/paket-convert-from-nuget.html#Migrating-NuGet-source-credentials
* Bootstrapper uses .NET 4.0 - https://github.com/fsprojects/Paket/pull/355
* Adding --ignore-constraints to `paket outdated` - https://github.com/fsprojects/Paket/issues/308
* PERFORMANCE: If `paket add` doesn't change the `paket.dependencies` file then the resolver process will be skipped
* BUGFIX: `paket update nuget [PACKAGENAME]` should use the same update strategy as `paket add` - https://github.com/fsprojects/Paket/issues/330
* BUGFIX: Trailing whitespace is ignored in `paket.references`

#### 0.12.0 - 07.11.2014
* New global paket.config file - http://fsprojects.github.io/Paket/paket-config-file.html
* Trace warning when we replace NuGet.exe with NuGet.CommandLine - https://github.com/fsprojects/Paket/issues/320
* Allow to parse relative NuGet folders - https://github.com/fsprojects/Paket/issues/317
* When paket skips a framework install because of custom nodes it shows a warning - https://github.com/fsprojects/Paket/issues/316
* Remove the namespaces from the nuspec parser - https://github.com/fsprojects/Paket/pull/315
* New function which extracts the TargetFramework of a given projectfile.
* New function which calculates dependencies for a given projectfile.
* Project output type can be detected from a project file
* Allow to retrieve inter project dependencies from a project file
* BUGFIX: Exclude unlisted NuGet packages in Resolver - https://github.com/fsprojects/Paket/issues/327
* BUGFIX: Detect Lib vs. lib folder on Linux - https://github.com/fsprojects/Paket/issues/332
* BUGFIX: Paket stopwatch was incorrect - https://github.com/fsprojects/Paket/issues/326
* BUGFIX: Paket failed on generating lockfile for LessThan version requirement - https://github.com/fsprojects/Paket/pull/314
* BUGFIX: Don't match suffixes in local NuGet packages - https://github.com/fsprojects/Paket/issues/317
* BUGFIX: Don't fail with NullReferenceException when analyzing nuget.config - https://github.com/fsprojects/Paket/issues/319

#### 0.11.0 - 29.10.2014
* Build a merged install model with all packages - https://github.com/fsprojects/Paket/issues/297
* `paket update` command allows to set a version - http://fsprojects.github.io/Paket/paket-update.html#Updating-a-single-package
* `paket.targets` is compatible with specific references files - https://github.com/fsprojects/Paket/issues/301
* BUGFIX: Paket no longer leaves transitive dependencies in lockfile after remove command - https://github.com/fsprojects/Paket/pull/306
* BUGFIX: Don't use "global override" for selective update process - https://github.com/fsprojects/Paket/issues/310
* BUGFIX: Allow spaces in quoted parameter parsing - https://github.com/fsprojects/Paket/pull/311

#### 0.10.0 - 24.10.2014
* Initial version of `paket remove` command - http://fsprojects.github.io/Paket/paket-remove.html
* Paket add doesn't fail on second attempt - https://github.com/fsprojects/Paket/issues/295
* Report full paths when access is denied - https://github.com/fsprojects/Paket/issues/242
* Visual Studio restore only restores for the current project
* BUGFIX: Selective update keeps all other versions
* BUGFIX: Install process accepts filenames with `lib`
* BUGFIX: Fix !~> resolver
* BUGFIX: Use normal 4.0 framework libs when we only specify net40
* BUGFIX: Fix timing issue with paket install --hard - https://github.com/fsprojects/Paket/issues/293
* BUGFIX: Fix namespace handling in nuspec files
* BUGFIX: Add default nuget source to dependencies file if original project has no source

#### 0.9.0 - 22.10.2014
* Allow to restore packages from paket.references files - http://fsprojects.github.io/Paket/paket-restore.html
* Detect local nuspec with old XML namespace - https://github.com/fsprojects/Paket/issues/283
* `paket add` command tries to keep all other packages stable.
* Added another profile mapping for Profile136 - https://github.com/fsprojects/Paket/pull/262
* More portable profiles - https://github.com/fsprojects/Paket/issues/281
* Added net11 to framework handling - https://github.com/fsprojects/Paket/pull/269
* Create references for Win8 - https://github.com/fsprojects/Paket/issues/280
* Detect VS automatic nuget restore and create paket restore - http://fsprojects.github.io/Paket/paket-convert-from-nuget.html#Automated-process
* `paket convert-from-nuget` doesn't duplicate paket solution items - https://github.com/fsprojects/Paket/pull/286
* BUGFIX: Paket removes old framework references if during install - https://github.com/fsprojects/Paket/issues/274
* BUGFIX: Don't let the bootstrapper fail if we already have a paket.exe
* BUGFIX: Use the Id property when NuGet package name and id are different - https://github.com/fsprojects/Paket/issues/265

#### 0.8.0 - 15.10.2014
* Smarter install in project files
* Paket handles .NET 4.5.2 and .NET 4.5.3 projects - https://github.com/fsprojects/Paket/issues/260
* New command: `paket update nuget <package id>` - http://fsprojects.github.io/Paket/paket-update.html#Updating-a-single-package
* BUGFIX: Do not expand auth when serializing dependencies file - https://github.com/fsprojects/Paket/pull/259
* BUGFIX: Create catch all case for unknown portable frameworks

#### 0.7.0 - 14.10.2014
* Initial support for referencing full github projects - http://fsprojects.github.io/Paket/http-dependencies.html#Referencing-a-GitHub-repository
* Allow to use all branches in GitHub sources - https://github.com/fsprojects/Paket/pull/249
* Initial support for frameworkAssemblies from nuspec - https://github.com/fsprojects/Paket/issues/241
* Download github source files with correct encoding - https://github.com/fsprojects/Paket/pull/248
* Add FSharp.Core.Microsoft.Signed as dependency
* Install model uses portable versions for net40 and net45 when package doesn't contain special versions
* Install command displays existing versions if constraint does not match any version
* Restore command doesn't calc install model.
* Use https in DefaultNugetStream - https://github.com/fsprojects/Paket/pull/251
* BUGFIX: Paket only deletes files which will are downloaded by init-auto-restore process - https://github.com/fsprojects/Paket/pull/254
* BUGFIX: Paket convert-from-nuget failed when package source keys contain invalid XML element chars  - https://github.com/fsprojects/Paket/issues/253

#### 0.6.0 - 11.10.2014
* New restore command - http://fsprojects.github.io/Paket/paket-restore.html
* Report if we can't find packages for top level dependencies.
* Faster resolver
* Try /FindPackagesById before /Packages for nuget package version no. retrieval
* New Paket.Core package on NuGet - https://www.nuget.org/packages/Paket.Core/
* BUGFIX: Prefer full platform builds over portable builds

#### 0.5.0 - 09.10.2014
* Bootstrapper will only download stable releases by default - http://fsprojects.github.io/Paket/bootstrapper.html
* New installer model allows better compatibility with NuGet and should be much faster
* Supporting dot for references file - http://fsprojects.github.io/Paket/http-dependencies.html
* Supporting pagination for long NuGet feeds - https://github.com/fsprojects/Paket/issues/223
* Create a "use exactly this version" operator in order to override package conflicts - http://fsprojects.github.io/Paket/nuget-dependencies.html#Use-exactly-this-version-constraint
* New `content none` mode in paket.dependencies - http://fsprojects.github.io/Paket/dependencies-file.html#No-content-option
* Allow source files in content folder of NuGet packages
* No -D needed for Linux installer - https://github.com/fsprojects/Paket/pull/210
* Content files like `_._`, `*.transform` and `*.pp` are ignored - https://github.com/fsprojects/Paket/issues/207
* The `convert-from-nuget` command adds .paket folder to the sln - https://github.com/fsprojects/Paket/issues/206
* Removed duplicate transitive dependencies from lock file - https://github.com/fsprojects/Paket/issues/200
* If the package download failed Paket retries with force flag
* The `convert-from-nuget` commands sorts the dependencies file
* Use credentials from nuget.config on paket convert-from-nuget - https://github.com/fsprojects/Paket/issues/198
* Deploy fixed targets file - https://github.com/fsprojects/Paket/issues/172
* New [--pre] and [--strict] modes for paket outdated - http://fsprojects.github.io/Paket/paket-outdated.html
* New --no-auto-restore option for `convert-from-nuget` command - http://fsprojects.github.io/Paket/paket-convert-from-nuget.html#Automated-process
* Adding support for new portable profiles
* paket.exe is now signed
* Allow to reference .exe files from NuGet packages
* Use default proxy in paket.exe and bootstrapper.exe - https://github.com/fsprojects/Paket/issues/226
* Keep order of sources in paket.dependencies - https://github.com/fsprojects/Paket/issues/233
* BREAKING CHANGE: Removed --dependencies-file option - from now on it's always paket.dependencies
* BUGFIX: Bootstrapper will not throw NullReferenceException on broken paket.exe downloads
* BUGFIX: Authentication information will not be put in cache
* BUGFIX: Fixes cache issue when using multiple NuGet sources
* BUGFIX: Fixes potential casing issue on Windows
* BUGFIX: paket-files need to go to the top of a project file
* BUGFIX: Do not look for MinimalVisualStudioVersion when adding paket folder to solution - https://github.com/fsprojects/Paket/pull/221
* COSMETICS: Throw better error message if we don't get any versions from NuGet source

#### 0.4.0 - 28.09.2014
* Resolve dependencies for github modules - http://fsprojects.github.io/Paket/http-dependencies.html#Remote-dependencies
* New [--interactive] mode for paket simplify - http://fsprojects.github.io/Paket/paket-simplify.html
* Don't use version in path for github files.
* Better error message when a package resolution conflict arises.

#### 0.3.0 - 25.09.2014
* New command: paket add [--interactive] - http://fsprojects.github.io/Paket/paket-add.html
* New command: paket simplify - http://fsprojects.github.io/Paket/paket-simplify.html
* Better Visual Studio integration by using paket.targets file - http://fsprojects.github.io/Paket/paket-init-auto-restore.html
* Support for NuGet prereleases - http://fsprojects.github.io/Paket/nuget-dependencies.html#PreReleases
* Support for private NuGet feeds - http://fsprojects.github.io/Paket/nuget-dependencies.html#NuGet-feeds
* New NuGet package version constraints - http://fsprojects.github.io/Paket/nuget-dependencies.html#Further-version-constraints
* Respect case sensitivity for package paths for Linux - https://github.com/fsprojects/Paket/pull/137
* Improved convert-from-nuget command - http://fsprojects.github.io/Paket/paket-convert-from-nuget.html
* New paket.bootstrapper.exe (7KB) allows to download paket.exe from github.com - http://fsprojects.github.io/Paket/paket-init-auto-restore.html
* New package resolver algorithm
* Better verbose mode - use -v flag
* Version info is shown at paket.exe start
* paket.lock file is sorted alphabetical (case-insensitive)
* Linked source files now all go underneath a "paket-files" folder.
* BUGFIX: Ensure the NuGet cache folder exists
* BUGFIX: Async download fixed on mono

#### 0.2.0 - 17.09.2014
* Allow to directly link GitHub files - http://fsprojects.github.io/Paket/http-dependencies.html
* Automatic NuGet conversion - http://fsprojects.github.io/Paket/paket-convert-from-nuget.html
* Cleaner syntax in paket.dependencies - https://github.com/fsprojects/Paket/pull/95
* Strict mode - https://github.com/fsprojects/Paket/pull/104
* Detecting portable profiles
* Support content files from nuget - https://github.com/fsprojects/Paket/pull/84
* Package names in Dependencies file are no longer case-sensitive - https://github.com/fsprojects/Paket/pull/108

#### 0.1.4 - 16.09.2014
* Only vbproj, csproj and fsproj files are handled

#### 0.1.3 - 15.09.2014
* Detect FSharpx.Core in packages

#### 0.1.2 - 15.09.2014
* --hard parameter allows better transition from NuGet.exe

#### 0.1.0 - 12.09.2014
* We are live - yay!<|MERGE_RESOLUTION|>--- conflicted
+++ resolved
@@ -1,4 +1,3 @@
-<<<<<<< HEAD
 #### 5.0.0-alpha002 - 19.04.2017
 * Fix dotnetcore integration.
   * Paket now properly understands runtime and reference assemblies
@@ -8,13 +7,10 @@
 * BREAKS: `InstallModel` API
 * BUGFIX: Improved C++ support
 
-#### 4.4.1 - 19.04.2017
-=======
 #### 4.5.1- 20.04.2017
 * BUGFIX: Fixed error when parsing version="*" - https://github.com/fsprojects/Paket/issues/2266
 
 #### 4.5.0 - 20.04.2017
->>>>>>> bf894504
 * Support Netstandard 2.0, Netframework 4.7, Netcore 2.0
 * Encode '+' in Urls
 * BUGFIX: Fix nuspec version attributes so that nuget.org is happy
