<<<<<<< HEAD
#### 5.86.0-alpha002 - 17.08.2017
* BUGFIX: Fixed feed Warnings and added blacklisting - https://github.com/fsprojects/Paket/pull/2582
=======
#### 5.85.8 - 18.08.2017
>>>>>>> 4fb5bec3
* BUGFIX: No file links were created when using File: references in .NET Core projects - https://github.com/fsprojects/Paket/issues/2622

#### 5.85.7 - 17.08.2017
* BUGFIX: Small fixes in PCL detection - https://github.com/fsprojects/Paket/pull/2609

#### 5.85.5 - 17.08.2017
* BUGFIX: Simplify references in groups - https://github.com/fsprojects/Paket/pull/2619

#### 5.85.4 - 17.08.2017
* BUGFIX: Don't change BOM for existing project files - https://github.com/fsprojects/Paket/pull/2575
* BUGFIX: Don't call paket if not necessary on dotnet pack - https://github.com/fsprojects/Paket/pull/2624

#### 5.85.3 - 16.08.2017
* BUGFIX: Don't fail on myget
* USABILITY: Friendlier warnings about obsolete syntax - https://github.com/fsprojects/Paket/pull/2610

#### 5.85.1 - 11.08.2017
* Support for DevExpress feed

#### 5.85.0 - 10.08.2017
* PERFORMANCE: Do not scan packages folders for restore
* PERFORMANCE: Faster lookup in ProGet

#### 5.84.0 - 30.07.2017
* Better error reporting for conflicts that appear late in resolution
* Protecting Paket.Restore.targets against changes in dotnet template - https://github.com/fsprojects/Paket/pull/2569

#### 5.83.1 - 29.07.2017
* Paket allows to resolve prereleases in a transitive way - https://github.com/fsprojects/Paket/pull/2559
* BUGFIX: Fixed download of multiple HTTP resources - https://github.com/fsprojects/Paket/issues/2566
* Update to FSharp.Core 4.2.2

#### 5.82.0 - 28.07.2017
* The outdated command now allows to pass the -f flag
* BUGFIX: Fixed exception when paket outdated runs on a repo with a http zip dependency - https://github.com/fsprojects/Paket/pull/2565
* BUGFIX: Fixed edge case with endsWithIgnoreCase - https://github.com/fsprojects/Paket/pull/2562
* BUGFIX: Fixed push for large packages - https://github.com/fsprojects/Paket/pull/2555
* BUGFIX: Fixed generate-load-scripts case sensitivity - https://github.com/fsprojects/Paket/issues/2547

#### 5.81.0 - 21.07.2017
* BUGFIX: Pass along empty arguments in bootstrapper - https://github.com/fsprojects/Paket/issues/2551

#### 5.80.0 - 20.07.2017
* BUGFIX: Fixed find-packages - https://github.com/fsprojects/Paket/issues/2545
* BUGFIX: zsh completion: support paths with spaces - https://github.com/fsprojects/Paket/pull/2546
* BUGFIX: Allow feed element in getbyid response - https://github.com/fsprojects/Paket/pull/2541
* BUGFIX: Multi-Target support for new MSBuild - https://github.com/fsprojects/Paket/issues/2496#issuecomment-316057881
* BUGFIX: Version in path and load scripts should work together
* USABILITY: Check that we printed an error
* USABILITY: Do not spam script generation messages (these are no under -v)

#### 5.78.0 - 18.07.2017
* Support Xamarin.tvOS and Xamarin.watchOS - https://github.com/fsprojects/Paket/pull/2535
* BUGFIX: Version in path and load scripts should work together - https://github.com/fsprojects/Paket/issues/2534
* BUGFIX: Detect subfolders like "Lib" - https://github.com/fsprojects/Paket/issues/2533

#### 5.7.0 - 17.07.2017
* BUGFIX: Multi-Target support for new MSBuild (needs paket install to update the Paket.Restore.targets)
* NuGet convert can detect cli tools - https://github.com/fsprojects/Paket/issues/2518
* BUGFIX: Unescape urls in odata response - https://github.com/fsprojects/Paket/issues/2504
* BUGFIX: Fix nuspecs only if we use nuspecs
* BUGFIX: Better tracing while downloading packages and licenses
* BUGFIX: Carefuly handle cases when the .paket folder is present in .sln file, not present, or is empty - https://github.com/fsprojects/Paket/pull/2513
* BUGFIX: Better tracing around download link - https://github.com/fsprojects/Paket/issues/2508
* BUGFIX: Work around Proget perf issue - https://github.com/fsprojects/Paket/issues/2466
* BUGFIX: Work around sonatype bug - https://github.com/fsprojects/Paket/issues/2320
* BUGFIX: Work around https://github.com/NuGet/NuGetGallery/issues/4315
* BUGFIX: Check result of PutAsync - https://github.com/fsprojects/Paket/pull/2502
* BUGFIX: Fixed push command
* REVERT "Fixed NugetV2 querying"

#### 5.6.0 - 10.07.2017
* PERFORMANCE: Fixed access to multiple sources (performance) - https://github.com/fsprojects/Paket/pull/2499
* BUGFIX: Improved penalty system https://github.com/fsprojects/Paket/pull/2498
* BUGFIX: Trace warnings to stdout instead of stderr
* USABILITY: Convert-From-NuGet tries to restore into magic mode
* USABILITY: Better error message when references file parsing fails

#### 5.5.0 - 07.07.2017
* Support for dotnet cli tools with clitools keyword in paket.dependencies - https://fsprojects.github.io/Paket/nuget-dependencies.html#Special-case-dotnet-cli-tools
* GNU-compatible command line - https://github.com/fsprojects/Paket/pull/2429
* Add Tizen framework (v3 and v4) - https://github.com/fsprojects/Paket/pull/2492
* USABILITY: find-package-versions now includes default source to match behavior of find-packages - https://github.com/fsprojects/Paket/pull/2493

#### 5.4.8 - 06.07.2017
* BUGFIX: Added default NuGet source back to find-packages - https://github.com/fsprojects/Paket/pull/2489
* BUGFIX: Fixed NugetV2 querying - https://github.com/fsprojects/Paket/pull/2485
* BUGFIX: Show stack trace only in verbose mode - https://github.com/fsprojects/Paket/pull/2481
* BUGFIX: find-packages doesn't require paket.dependencies to be present - https://github.com/fsprojects/Paket/pull/2483
* BUGFIX: Fixed for usage of the new csproj with targetFramework - https://github.com/fsprojects/Paket/pull/2482
* BUGFIX: Fixed off-by-one error when inserting lines in already-existing .paket folder in sln file - https://github.com/fsprojects/Paket/pull/2484
* BUGFIX: Allow any whitespace to precede a comment, not only space in the references file - https://github.com/fsprojects/Paket/pull/2479
* BUGFIX: Doesn't always print the 'warning' message - https://github.com/fsprojects/Paket/pull/2463

#### 5.4.0 - 01.07.2017
* Allow comments in the references file - https://github.com/fsprojects/Paket/pull/2477
* BUGFIX: Allowed empty framework conditionals in paket.template - https://github.com/fsprojects/Paket/pull/2476
* BUGFIX: find-package-versions doesn't require paket.dependencies to be present as long as a source is explicitly specified - https://github.com/fsprojects/Paket/pull/2478

#### 5.3.0 - 30.06.2017
* BUGFIX: Ignoring pre-release status when deps file requested prerelease - https://github.com/fsprojects/Paket/pull/2474 
* BUGFIX: Don't remove placeholder from file view - https://github.com/fsprojects/Paket/issues/2469
* BUGFIX: Automatic restore in VS should also work with bootstraper
* BUGFIX: Do not add old myget sources during NuGet convert
* BUGFIX: Increase download timeout - https://github.com/fsprojects/Paket/pull/2456

#### 5.2.0 - 25.06.2017
* BUGFIX: Paket init in "magic" mode deleted paket.exe - https://github.com/fsprojects/Paket/issues/2451
* BUGFIX: Take xamarin.*.csharp.targets into account when finding location - https://github.com/fsprojects/Paket/pull/2460
* BUGFIX: Fixed Package targetFramework for netstandard - https://github.com/fsprojects/Paket/pull/2453
* BUGFIX: Fixed the warning reported in #2440 - https://github.com/fsprojects/Paket/pull/2449
* BUGFIX: Paket.pack: Fixed another issue with duplicate files - https://github.com/fsprojects/Paket/issues/2445
* BUGFIX: Disable AutoRestore features for MSBuild 15 - https://github.com/fsprojects/Paket/issues/2446
* BUGFIX: Add proper versioning of MonoAndroid framework - https://github.com/fsprojects/Paket/pull/2427
* BUGFIX: Paket.pack: Fixed another issue with duplicate files - https://github.com/fsprojects/Paket/issues/2445

#### 5.1.0 - 18.06.2017
* Paket.pack: support for NuGet dependencies conditional on target framework - https://github.com/fsprojects/Paket/pull/2428
* BUGFIX: Overwrite target file when link option is false - https://github.com/fsprojects/Paket/pull/2433
* BUGFIX: Fixed interactive package search - https://github.com/fsprojects/Paket/pull/2424
* USABILITY: Better task cancellation - https://github.com/fsprojects/Paket/pull/2439
* DOGFOODING: Use latest bootstrapper in magic mode

#### 5.0.0 - 16.06.2017
* Live release from NDC room 4
* Support for Fable 1.1
* Using NuGet's new SemVer 2 support - https://github.com/fsprojects/Paket/pull/2402
* Xamarin targets integrate with netstandard - https://github.com/fsprojects/Paket/pull/2396
* Support for SpecificVersion attribute on assembly references - https://github.com/fsprojects/Paket/pull/2413
* New command `paket generate-nuspec`
* New command: `FixNuspecs` - Can fix a list of nuspec files now
* New restriction system - https://github.com/fsprojects/Paket/pull/2336
  * Paket is now more accurate in calculating restrictions and referencing libraries
  * Paket will convert (lock-)files to a new syntax (but still understands the old syntax)
  * This should fix a bunch of edge cases and invalid behavior in combination with portable profiles and netstandard
  * Add support for net403 (required for some portable profiles)
* BREAKING CHANGE: Paket simplify no longer support simplifying restrictions - https://github.com/fsprojects/Paket/pull/2336
* BREAKING CHANGE: Paket.PowerShell is no longer supported
* BREAKING CHANGE: `InstallModel` API changed and Paket.Core.dll users might need to adapt
* PERFORMANCE: Improved performance by pre-loading requests - https://github.com/fsprojects/Paket/pull/2336
* PERFORMANCE: Report performance in a more detailed way - https://github.com/fsprojects/Paket/pull/2336
* PERFORMANCE: Improved performance for some edge case - https://github.com/fsprojects/Paket/pull/2299
* PERFORMANCE: Limit the number of concurrent requests to 7 - https://github.com/fsprojects/Paket/pull/2362
* PERFORMANCE: Report how often the pre-loading feature worked - https://github.com/fsprojects/Paket/pull/2362
* PERFORMANCE: Request queue can now re-prioritize on-demand - https://github.com/fsprojects/Paket/pull/2362
* PERFOMANCE: Much faster paket pack https://github.com/fsprojects/Paket/pull/2409
* DEPRECATED: `FixNuspec` function is now obsolete, use `FixNuspecs` instead
* DEPRECATED: /package-versions API was deprecated for lookup from NuGet team - https://github.com/fsprojects/Paket/pull/2420
* BUGFIX: Better hash checks in bootstrapper - https://github.com/fsprojects/Paket/pull/2368
* BUGFIX: Improved C++ support
* BUGFIX: Fix Conditional Group Dependencies not working as expected - https://github.com/fsprojects/Paket/pull/2335
* BUGFIX: Treat runtime dependencies as transitive deps - https://github.com/fsprojects/Paket/issues/2334
* BUGFIX: Sort dependencies on obj/references files - https://github.com/fsprojects/Paket/issues/2310
* BUGFIX: Support .NET moniker ">= monoandroid" - https://github.com/fsprojects/Paket/issues/2246
* BUGFIX: Paket pack was placing two copies of the project binary to the package - https://github.com/fsprojects/Paket/issues/2421
* BUGFIX: Better dependencies file parser errors
* BUGFIX: "Dotnet restore" failed on .netstandard projects under 1.6 - https://github.com/fsprojects/Paket/issues/2243
* BUGFIX: Paket now accepts multiple nuspec files in fix-nuspec - https://github.com/fsprojects/Paket/pull/2296
* BUGFIX: Fixed pinning of .NETSTANDARD 1.6 packages - https://github.com/fsprojects/Paket/pull/2307
* BUGFIX: Fixed bug with ignored argument of getPackageDetails - https://github.com/fsprojects/Paket/pull/2293
* BUGFIX: HTTP dependency - strip query string to detect a file name - https://github.com/fsprojects/Paket/pull/2295
* BUGFIX: Proper encoding "+" in package download url - https://github.com/fsprojects/Paket/pull/2288
* BUGFIX: Paket failed when group is removed (or renamed) - https://github.com/fsprojects/Paket/pull/2281
* BUGFIX: Filter .targets / .props earlier - https://github.com/fsprojects/Paket/pull/2286
* BUGFIX: Downgrade to tooling 1.0 - https://github.com/fsprojects/Paket/pull/2380
* BUGFIX: Paket added too many targets and props - https://github.com/fsprojects/Paket/pull/2388
* BUGFIX: Paket failed with: String cannot be of zero length - https://github.com/fsprojects/Paket/pull/2407
* BOOTSTRAPPER: Don't crash in DownloadHashFile - https://github.com/fsprojects/Paket/pull/2376
* BOOTSTRAPPER: Search harder for the paket.dependencies file - https://github.com/fsprojects/Paket/pull/2384
* USABILITY: Don't let build continue when paket failed - https://github.com/fsprojects/Paket/pull/2302
* Cleanup https://github.com/fsprojects/Paket/pull/2412 https://github.com/fsprojects/Paket/pull/2410
* Internals: Started proper dotnetcore integration (disabled by default, can be enabled via setting `PAKET_DISABLE_RUNTIME_RESOLUTION` to `false`):
  * Paket now properly understands runtime and reference assemblies
  * Paket now understands the runtime graph and restores runtime dependencies
  * New API `InstallModel.GetRuntimeAssemblies` and `InstallModel.GetRuntimeLibraries` can be used to retrieve the correct assets for a particular RID and TFM

#### 4.8.8 - 11.06.2017
* paket adds too many targets and props - https://github.com/fsprojects/Paket/pull/2388

#### 4.8.6 - 23.05.2017
* USABILITY: Better error reporting - https://github.com/fsprojects/Paket/pull/2349

#### 4.8.5 - 08.05.2017
* BUGFIX: Support .NET moniker ">= monoandroid" - https://github.com/fsprojects/Paket/issues/2246

#### 4.8.4 - 26.04.2017
* BUGFIX: Proper encoding "+" in package download url - https://github.com/fsprojects/Paket/pull/2288

#### 4.8.3 - 26.04.2017
* BUGFIX: Paket failed when group is removed (or renamed) - https://github.com/fsprojects/Paket/pull/2281

#### 4.8.2 - 26.04.2017
* BUGFIX: Filter .targets / .props earlier - https://github.com/fsprojects/Paket/pull/2286

#### 4.8.1 - 25.04.2017
* BREAKING CHANGE: Made pushing changes from Git dependency repositories easier - https://github.com/fsprojects/Paket/pull/2226
    - Paket now clones git dependencies as bare repositories and configures clones under `paket-files` differently. Because of these incompatible changes, it is necessary to manually clear Paket local temp directory (under `%USERPROFILE%\.paket\git\db`) and respective `paket-files` directories after upgrading.

#### 4.7.0 - 25.04.2017
* Bootstrapper: Support NugetSource app-setting key - https://github.com/fsprojects/Paket/pull/2229
* Unity3d support - https://github.com/fsprojects/Paket/pull/2268

#### 4.6.1 - 24.04.2017
* Support for SourceLink v2 - https://github.com/fsprojects/Paket/pull/2200
* BUGFIX: Framework restriction was lost for global build folder - https://github.com/fsprojects/Paket/pull/2272
* BUGFIX: Fixed error when parsing version="*" - https://github.com/fsprojects/Paket/issues/2266

#### 4.5.0 - 20.04.2017
* Support Netstandard 2.0, Netframework 4.7, Netcore 2.0
* Encode '+' in Urls
* BUGFIX: Fix nuspec version attributes so that nuget.org is happy

#### 4.4.0 - 12.04.2017
* BUGFIX: Import .props/.targets better - https://github.com/fsprojects/Paket/pull/2234
* BUGFIX: Don't download boostrapper in auto-restore magic mode - https://github.com/fsprojects/Paket/pull/2235
* BUGFIX: Only include dlls in analyzers - https://github.com/fsprojects/Paket/pull/2236
* USABILITY: Fix rotating app.config entries when generating redirects - https://github.com/fsprojects/Paket/pull/2230

#### 4.3.0 - 10.04.2017
* BUGFIX: Check if a references file exists on disk - https://github.com/fsprojects/Paket/pull/2224

#### 4.2.0 - 09.04.2017
* BUGFIX: Improved output of the outdated warning and fix underlying bug - https://github.com/fsprojects/Paket/pull/2223
* BUGFIX: Make Paket.Restore.targets be called in more situations
* BUGFIX: Fix to handle weird malformed portable-only libraries - https://github.com/fsprojects/Paket/pull/2215
* BUGFIX: Detect changes in redirects settings
* BUGFIX: Workaround for TFS dependency resolution - https://github.com/fsprojects/Paket/pull/2214

#### 4.1.3 - 30.03.2017
* Support for dotnet pack
* BUGFIX: Handle empty references files for .NET Core
* BUGFIX: Better framework node detection
* BUGFIX: Better redirects for project dependent references files
* BUGFIX: Out-of-Sync check should work with auto-detection of framework settings
* BUGFIX: Convert from nuget with wildcard version - https://github.com/fsprojects/Paket/issues/2185
* BUGFIX: Support load script generation in restore
* BUGFIX: framework: auto-detect didn't work with Paket 4 - https://github.com/fsprojects/Paket/issues/2188
* USABILITY: Convert packages that do not have version specified
* COSMETICS: Use latest FSharp.Core

#### 4.0.0 - 15.03.2017
* Make Paket compatible with DotNet SDK / MSBuild 15 / Visual Sudio 2017
* Tail Recursive Package Resolution - https://github.com/fsprojects/Paket/pull/2066
* Reorganized resolver - https://github.com/fsprojects/Paket/pull/2039
* USABILITY: Added option to have paket restore fail on check failure - https://github.com/fsprojects/Paket/pull/1963
* USABILITY: Collect multiple install errors before failing - https://github.com/fsprojects/Paket/pull/2177
* Generate load scripts on install abidding to new paket.dependencies option - https://fsprojects.github.io/Paket/dependencies-file.html#Generate-load-scripts

#### 3.37.0 - 15.03.2017
* BUGFIX: auto-detect no longer causes Out of sync warning - https://github.com/fsprojects/Paket/issues/2096
* BUGFIX: Allow to add package when sources are splitted - https://github.com/fsprojects/Paket.VisualStudio/issues/137
* USABILITY: Remove confusing yellow diagnostics in pack - https://github.com/fsprojects/Paket/issues/2164
* USABILITY: Support TLS > 1.0 - https://github.com/fsprojects/Paket/issues/2174
* USABILITY: old bootstrapper did not work

#### 3.36.0 - 25.02.2017
* BUGFIX: Lower case group folder name - https://github.com/fsprojects/Paket/pull/2150
* BUGFIX: Fix resolver for Strategy.Min - https://github.com/fsprojects/Paket/issues/2148
* BUGFIX: Fix TFS-on-premise - https://github.com/fsprojects/Paket/pull/2147
* BUGFIX: Add a workaround for https://github.com/fsprojects/Paket/issues/2145
* BUGFIX: Ignore unknown frameworks - https://github.com/fsprojects/Paket/pull/2132
* COSMETICS: Do not spam "unlisted" - https://github.com/fsprojects/Paket/issues/2149
* USABILITY: Link to documentation on how to resolve a conflict - https://github.com/fsprojects/Paket/pull/2155

#### 3.35.0 - 30.01.2017
* Added "netcoreapp1.1" support - https://github.com/fsprojects/Paket/pull/2129
* BUGFIX: Ensures that boostrapper --help always work - https://github.com/fsprojects/Paket/pull/2128
* USABILITY: Reports broken project dependencies properly - https://github.com/fsprojects/Paket/pull/2131
* USABILITY: Added details for "clear-cache" in --verbose mode - https://github.com/fsprojects/Paket/pull/2130

#### 3.34.0 - 29.01.2017
* BUGFIX: Support GitHub dependencies with spaces - https://github.com/fsprojects/Paket/pull/2127
* BUGFIX: Convert from nuget: Local package source gave false error - https://github.com/fsprojects/Paket/pull/2112
* BUGFIX: Make config writer use XmlWriter for disk write - https://github.com/fsprojects/Paket/pull/2110
* BUGFIX: Ensure case when getting packages from nuget feed - https://github.com/fsprojects/Paket/pull/2106
* BUGFIX: Ensure stable ordering of references

#### 3.33.0 - 06.01.2017
* USABILITY: Ensure stable ordering of references in the same ItemGroup - https://github.com/fsprojects/Paket/pull/2105
* BUGFIX: Template with multiparagraph description was not working with LF line endings - https://github.com/fsprojects/Paket/issues/2104

#### 3.32.0 - 02.01.2017
* paket outdated: group -parameter added - https://github.com/fsprojects/Paket/pull/2097
* BUGFIX: Fix "directory doesn't exist" in NuGet v2 - https://github.com/fsprojects/Paket/pull/2102
* BUGFIX: Correctly escape no_proxy domains for bootstraper - https://github.com/fsprojects/Paket/pull/2100
* BUGFIX: Don't print incorrect warning in bootstraper - https://github.com/fsprojects/Paket/pull/2098
* BUGFIX: Update Argu to 3.6.1
* BUGFIX: Revert argu update
* BUGFIX: If we have ref and lib files then we prefer lib
* BUGFIX: Don't remove group with only remote files - https://github.com/fsprojects/Paket/pull/2089
* BUGFIX: Fix displayed package name for packages found in another group - https://github.com/fsprojects/Paket/pull/2088
* BUGFIX: Avoid infinite recursive calls in followODataLink - https://github.com/fsprojects/Paket/pull/2081
* BUGFIX: One of the file writes was missing a Directory.Create() - https://github.com/fsprojects/Paket/pull/2080
* BUGFIX: NuGetV2-OData: retrieve versions in descending order for artifactory - https://github.com/fsprojects/Paket/pull/2073
* BUGFIX: Default address of NuGet v3 stream points to https - https://github.com/fsprojects/Paket/pull/2071

#### 3.31.0 - 04.12.2016
* Added monoandroid70 moniker (Android 7 Nougat) - https://github.com/fsprojects/Paket/pull/2065
* BUGFIX: Package names are compared using non-linguistic Ordinal comparison - https://github.com/fsprojects/Paket/pull/2067
* BUGFIX: Fixed Git dependency change detection - https://github.com/fsprojects/Paket/pull/2061
* BUGFIX: Relax prerelease condition for --keep-patch - https://github.com/fsprojects/Paket/issues/2048
* BUGFIX: Allow specify auto-detect in specific groups - https://github.com/fsprojects/Paket/issues/2011

#### 3.30.0 - 22.11.2016
* Allow override of NuGetCacheFolder location through environment variable - https://github.com/fsprojects/Paket/pull/2035
* BUGFIX: Add authorization headers to Paket Push - https://github.com/fsprojects/Paket/pull/2034
* BUGFIX: Fix package name displayed when package is found in different group - https://github.com/fsprojects/Paket/issues/2031
* BUGFIX: Report which nuspec file is invalid when the nuspec cannot be loaded - https://github.com/fsprojects/Paket/issues/2026

#### 3.29.0 - 18.11.2016
* BUGFIX: Paket adds stricter prerelease dependencies to make NuGet happy - https://github.com/fsprojects/Paket/issues/2024

#### 3.28.0 - 17.11.2016
* BUGFIX: Optimize deps to make #2020 work - https://github.com/fsprojects/Paket/pull/2020
* BUGFIX: Added missing tolower() - https://github.com/fsprojects/Paket/pull/2023
* BUGFIX: Fix broken condition in WhenNode - https://github.com/fsprojects/Paket/pull/2022
* REVERT: NuGetV2-OData: retrieve versions in descending order - https://github.com/fsprojects/Paket/pull/2008
* BUGFIX: Git Dependency failed to install when space exists in User Folder name - https://github.com/fsprojects/Paket/pull/2015

#### 3.27.0 - 09.11.2016
* Verbose bootstrapper - https://github.com/fsprojects/Paket/pull/2007
* BUGFIX: NuGetV2-OData: retrieve versions in descending order - https://github.com/fsprojects/Paket/pull/2008
* BUGFIX: Paket doesn't reference libs for UWP apps - https://github.com/fsprojects/Paket/issues/2001
* BUGFIX: Version constraint was missing on referenced projects packed separately - https://github.com/fsprojects/Paket/issues/1976
* BUGFIX: Make download loop to terminate in max N=5 iterations - https://github.com/fsprojects/Paket/pull/1999

#### 3.26.0 - 31.10.2016
* New Command: paket why - http://theimowski.com/blog/2016/10-30-paket-why-command/index.html
* BUGFIX: Do not remove main group - https://github.com/fsprojects/Paket/issues/1950
* BUGFIX: Fix out-of-date-check
* BUGFIX: Be more conservative during paket add and paket remove - https://github.com/fsprojects/Paket/issues/1652

#### 3.25.0 - 28.10.2016
* Allow to put required paket version into the paket.dependencies file - https://github.com/fsprojects/Paket/pull/1983
* BUGFIX: Custom print for NugetSourceAuthentication types - https://github.com/fsprojects/Paket/pull/1985
* BUGFIX: DependenciesFileParser now tracks inner exceptions for package sources - https://github.com/fsprojects/Paket/pull/1987

#### 3.24.1 - 25.10.2016
* USABILITY: New magic mode bootstrapper - https://github.com/fsprojects/Paket/pull/1961
* USABILITY: Specify Chessie version - https://github.com/fsprojects/Paket/issues/1958
* REVERT: Support long paths for NTFS - https://github.com/fsprojects/Paket/pull/1944

#### 3.23.0 - 10.10.2016
* BUGFIX: Support long paths for NTFS - https://github.com/fsprojects/Paket/pull/1944

#### 3.22.0 - 10.10.2016
* BUGFIX: generate-include-scripts: don't check dll order when it can be skipped - https://github.com/fsprojects/Paket/pull/1945
* BUGFIX: generate-include-script doesn't not #r FSharp.Core.dll anymore - https://github.com/fsprojects/Paket/pull/1946
* BUGFIX: Paket failed to get packages from feed with credentials - https://github.com/fsprojects/Paket/pull/1947
* BUGFIX: Fix public API
* BUGFIX: Set network credentials - https://github.com/fsprojects/Paket/issues/1941
* BUGFIX: Swapped parameters of FindVersionsForPackage
* BUGFIX: Transforming wildcard syntax to regex, which is used by WebProxy for NoProxy bypassing - https://github.com/fsprojects/Paket/pull/1939
* BUGFIX: Work around dependencies issue in VSTS - https://github.com/fsprojects/Paket/issues/1798
* COSMETICS: XML paket.config is now beautified - https://github.com/fsprojects/Paket/pull/1954

#### 3.21.0 - 04.10.2016
* Added MsBuild reserved properties - https://github.com/fsprojects/Paket/pull/1934
* BUGFIX: Make VisualStudio.com nuget feed behave like nuget.org - https://github.com/fsprojects/Paket/issues/1798
* BUGFIX: Generate binding redirect that covers entire range of possible assembly versions - https://github.com/fsprojects/Paket/pull/1932
* COSMETICS: Paket shows context for missing references - https://github.com/fsprojects/Paket/issues/1936

#### 3.20.2 - 29.09.2016
* BUGFIX: Fix dependency compression issue - https://github.com/fsprojects/Paket/issues/1929
* BUGFIX: Calling `Paket.Dependencies.GetInstalledPackageModel` with wrong casing on mono failed - https://github.com/fsprojects/Paket/issues/1928
* BUGFIX: Convert from nuget with analyzers - https://github.com/fsprojects/Paket/pull/1922
* BUGFIX: Don't fail on restore - https://github.com/fsprojects/Paket/pull/1923
* BUGFIX: Fix double space encoding during pack - https://github.com/fsprojects/Paket/issues/1837
* BUGFIX: Try to resolve "$(TargetFrameworkIdentifier) == 'true'" issue
* BUGFIX: Push correct Paket.Core - https://github.com/fsprojects/Paket/pull/1911

#### 3.19.0 - 04.09.2016
* NEW Dotnetcore build for Paket.Core - https://github.com/fsprojects/Paket/pull/1785
* BUGFIX: Allow to overwrite copy_local settings for ref files
* BUGFIX: Fixed invalid Cache Folder when Current Directory is different - https://github.com/fsprojects/Paket/issues/1910

#### 3.18.0 - 02.09.2016
* BUGFIX: Fixed issues around .NET Standard resolution
* BUGFIX: Fixed toLower > tolower for odata url parameter - https://github.com/fsprojects/Paket/pull/1906
* BUGFIX: Fix deduplication condition
* Revert fix for #1898

#### 3.17.0 - 29.08.2016
* Added Add MonoAndroid44 moniker - https://github.com/fsprojects/Paket/pull/1897
* Notified about missing libs will only be shown on direct packages (too many false positives)
* Fixed props import for fsproj/cspro - https://github.com/fsprojects/Paket/issues/1898
* BUGFIX: Do not copy ref files to output dir - https://github.com/fsprojects/Paket/issues/1895
* BUGFIX: Scan group folder for packages
* BUGFIX: Better NuGet V3 API and async caching - https://github.com/fsprojects/Paket/pull/1892
* BUGFIX: Resolving .net standard depedencies for net46 - https://github.com/fsprojects/Paket/issues/1883
* BUGFIX: Change project file condition handling to be case-insensitive - https://github.com/fsprojects/Paket/pull/1890

#### 3.16.3 - 25.08.2016
* BUGFIX: Don't remove non-duplicate framework dependencies - https://github.com/fsprojects/Paket/pull/1888

#### 3.16.2 - 25.08.2016
* BUGFIX: Fixed lowest_matching constraint - https://github.com/fsprojects/Paket/pull/1882

#### 3.16.1 - 25.08.2016
* Allow printing of version number through command-line option - https://github.com/fsprojects/Paket/pull/1878
* BUGFIX: Async cache fix in multi-thread-environment for GitHub downloads - https://github.com/fsprojects/Paket/pull/1880

#### 3.16.0 - 24.08.2016
* Allow to use github access token from environment variable for github dependencies - http://fsprojects.github.io/Paket/github-dependencies.html#Using-a-GitHub-auth-key-from-environment-variable
* BUGFIX: Look for OutDir in .vcxproj - https://github.com/fsprojects/Paket/issues/1870
* USABILITY: Skip invalid meta-data in cpp projects - https://github.com/fsprojects/Paket/issues/1870
* USABILITY: Add better tracing during resolve - https://github.com/fsprojects/Paket/issues/1871
* USABILITY: Use .dll as default during pack - https://github.com/fsprojects/Paket/issues/1870

#### 3.15.0 - 23.08.2016
* When converting from Nuget Paket removes NuGetPackageImportStamp - https://github.com/fsprojects/Paket/pull/1865
* BUGFIX: Fixed strange issue during directory cleanup
* BUGFIX: Fallback to LocalApplicationData if we don't have UserProfile avaulable - https://github.com/fsprojects/Paket/issues/1863
* BUGFIX: Fixed octokit parsing - https://github.com/fsprojects/Paket/issues/1867
* BUGFIX: Faulty conditions were generated when using condition attributes - https://github.com/fsprojects/Paket/issues/1860

#### 3.14.0 - 22.08.2016
* Show message when a package version is not installed because it is unlisted
* BUGFIX: Bootstrapper had issues with partial download - https://github.com/fsprojects/Paket/pull/1859
* BUGFIX: Use ConcurrentDictionary correctly - https://github.com/fsprojects/Paket/pull/1853

#### 3.13.0 - 12.08.2016
* Allow to pack referenced projects by setting paket.template switch - https://github.com/fsprojects/Paket/issues/1851

#### 3.12.0 - 12.08.2016
* BUGFIX: Paket doesn't add duplicate references to framework assemblies anymore - https://github.com/fsprojects/Paket/issues/1333
* BUGFIX: Run resolver after convert
* BUGFIX: Selective paket update doesn't ignore paket.dependencies rules anymore - https://github.com/fsprojects/Paket/issues/1841
* BUGFIX: Update with any of the --keep-?? flags didn't honour redirects:on in paket.dependencies - https://github.com/fsprojects/Paket/issues/1844

#### 3.11.0 - 04.08.2016
* Allow Pack to pin only project references - https://github.com/fsprojects/Paket/issues/1649

#### 3.10.0 - 03.08.2016
* Allow to specify nupkg version for source override in paket.local file - https://github.com/fsprojects/Paket/issues/1803
* BUGFIX: Allow "auto-restore on" to be done twice - https://github.com/fsprojects/Paket/issues/1836
* BUGFIX: be careful with distinction between .NET 4.0 client and .NET 4.0 full profile - https://github.com/fsprojects/Paket/issues/1830
* BUGFIX: Don't allow empty string as description in template file - https://github.com/fsprojects/Paket/pull/1831
* BUGFIX: Respect comments in dependencies file

#### 3.9.0 - 22.07.2016
* Don't create runtime references for CoreClr anymore - new concept coming soon
* BUGFIX: Allow to install packages that have "native" in package name - https://github.com/fsprojects/Paket/issues/1829
* PERFORMANCE: Much faster computation of the InstallModel

#### 3.8.0 - 18.07.2016
* Paket automatically packs localized assemblies - https://github.com/fsprojects/Paket/pull/1816
* BUGFIX: Fix possible null ref when processing a vcxproj file - https://github.com/fsprojects/Paket/issues/1814
* BUGFIX: Changing NuGet uri from http to https in paket.dependencies don't causes error any more - https://github.com/fsprojects/Paket/issues/1820
* BUGFIX: Paket 'pack' should exclude 'project' template files correctly - https://github.com/fsprojects/Paket/issues/1818
* PERFORMANCE: Do not scan node_modules path for project files - https://github.com/fsprojects/Paket/issues/1782
* Exposed license url in public namespace - https://github.com/fsprojects/Paket/pull/1811

#### 3.7.0 - 14.07.2016
* Paket automatically packs localized assemblies - https://github.com/fsprojects/Paket/pull/1807
* BUGFIX: Fixed incorrect CopyRuntimeDependencies.ProjectFile causing 'Could not find paket.dependencies' - https://github.com/fsprojects/Paket/pull/1802

#### 3.6.0 - 12.07.2016
* Generate include script for each group - https://github.com/fsprojects/Paket/pull/1787
* USABILITY: Improve error messages for dependency groups - https://github.com/fsprojects/Paket/pull/1797

#### 3.5.0 - 12.07.2016
* Support for .NET 4.6.3 and .NET Standard 1.6
* Using Argu 3
* Support groups in paket.local - https://github.com/fsprojects/Paket/pull/1788
* Paket config can be run from everywhere - https://github.com/fsprojects/Paket/pull/1781
* BUGFIX: Install older frameworks if things don't work out - https://github.com/fsprojects/Paket/issues/1779
* BUGFIX: Fixed detection of framework version with spaces - https://github.com/fsprojects/Paket/pull/1791
* BUGFIX: Fixed error with local sources and run convert-from-nuget - https://github.com/fsprojects/Paket/pull/1795

#### 3.4.0 - 30.06.2016
* Inaccessible caches are excluded for the duration of running a command - https://github.com/fsprojects/Paket/pull/1770
* BUGFIX: NuGet OData search is now case-insensitive - https://github.com/fsprojects/Paket/issues/1775
* BUGFIX: Allows to use colons in git build argument - https://github.com/fsprojects/Paket/issues/1773
* BUGFIX: auto-restore on fixes old targets file references - https://github.com/fsprojects/Paket/issues/1768
* BUGFIX: Added handling for cache not being accessible - https://github.com/fsprojects/Paket/pull/1764
* BUGFIX: Fixed out-of-date check for remote files - https://github.com/fsprojects/Paket/issues/1760  https://github.com/fsprojects/Paket/issues/1762 https://github.com/fsprojects/Paket/issues/1766
* BUGFIX: Using network cache with invalid credentials should not fail restore - https://github.com/fsprojects/Paket/issues/1758
* BUGFIX: Make the copy task more robust if we can't parse target framework - https://github.com/fsprojects/Paket/issues/1756
* BUGFIX: Paket warns on dependencies file that has same package twice in same group - https://github.com/fsprojects/Paket/issues/1757
* USABILITY: Show out-of-sync warning message if paket.lock is not matching paket.dependencies - https://github.com/fsprojects/Paket/issues/1750
* COSMETICS: Don't trace download of remote files twice

#### 3.3.0 - 25.06.2016
* Paket fails on dependencies file that has same package twice in same group - https://github.com/fsprojects/Paket/issues/1757
* Paket.SemVer.Parse is now in PublicAPI.fs - https://github.com/fsprojects/Paket/pull/1754
* BUGFIX: Automatic repair of broken file paths in NuGet packages - https://github.com/fsprojects/Paket/issues/1755
* BUGFIX: Fixed out-of-date check for auto-detection of frameworks - https://github.com/fsprojects/Paket/issues/1750

#### 3.2.0 - 24.06.2016
* Show out-of-sync error message if paket.lock is not matching paket.dependencies - https://github.com/fsprojects/Paket/issues/1750
* BUGFIX: Dependency resolution for .NETFramework4.5 and .NETPortable0.0-wp8+netcore45+net45+wp81+wpa81 fixed - https://github.com/fsprojects/Paket/issues/1753
* BUGFIX: Don't report warnings for packages that are not installed for current target framework - https://github.com/fsprojects/Paket/issues/1693
* BUGFIX: Runtime deps are copied based on TargetFramework - https://github.com/fsprojects/Paket/issues/1751
* BUGFIX: Do not take over control over manual nodes - https://github.com/fsprojects/Paket/issues/1746
* BUGFIX: Better error message when log file is missing - https://github.com/fsprojects/Paket/issues/1743
* BUGFIX: Create folder if needed during package extraction - https://github.com/fsprojects/Paket/issues/1741
* BUGFIX: Simplify works with auto-detected target frameworks - https://github.com/fsprojects/Paket/pull/1740
* BUGFIX: Make sure Guid in project reference is parsed well - https://github.com/fsprojects/Paket/pull/1738
* BUGFIX: Added a username and password option scripting - https://github.com/fsprojects/Paket/pull/1736
* BUGFIX: Trailing slash will be removed from credentials - https://github.com/fsprojects/Paket/pull/1735
* COSMETICS: Add condition to AfterBuild target to unbreak nCrunch - https://github.com/fsprojects/Paket/pull/1734
* BUGFIX: Ignore case in aliases dll names - https://github.com/fsprojects/Paket/pull/1733

#### 3.1.0 - 16.06.2016
* Paket pack doesn't allow empty string as authors and description metadata - https://github.com/fsprojects/Paket/pull/1728
* Made Name and Guid in ProjectRefrence optional - https://github.com/fsprojects/Paket/issues/1729
* BUGFIX: Prerelease version range are working with ~> again
* BUGFIX: Filter empty When conditions - https://github.com/fsprojects/Paket/issues/1727
* BUGFIX: Do not garbage collect packages with version in path

#### 3.0.0 - 15.06.2016
* Allow to reference git repositories - http://fsprojects.github.io/Paket/git-dependencies.html
* Allow to run build commands on git repositories - http://fsprojects.github.io/Paket/git-dependencies.html#Running-a-build-in-git-repositories
* Allow to use git repositories as NuGet source - http://fsprojects.github.io/Paket/git-dependencies.html#Using-Git-repositories-as-NuGet-source
* Allow to override package sources in paket.local - http://fsprojects.github.io/Paket/local-file.html http://theimowski.com/blog/2016/05-19-paket-workflow-for-testing-new-nuget-package-before-release/index.html
* NEW COMMAND: "paket generate-include-scripts" creates package include scripts for F# Interactive - http://fsprojects.github.io/Paket/paket-generate-include-scripts.html
* Additional local caches - http://fsprojects.github.io/Paket/caches.html
* Garbage collection in packages folder - https://github.com/fsprojects/Paket/pull/1491
* Allows to exclude dll references from a NuGet package - http://fsprojects.github.io/Paket/references-files.html#Excluding-libraries
* Allows to use aliases for libraries - http://fsprojects.github.io/Paket/references-files.html#Library-aliases
* Create Choose nodes for .NET Standard
* Remove command removes empty group when removing last dependency - https://github.com/fsprojects/Paket/pull/1706
* New bootstrapper option --max-file-age - http://fsprojects.github.io/Paket/bootstrapper.html
* USABILITY: Removed "specs:" from paket.lock since it was copied from Bundler and had no meaning in Paket - https://github.com/fsprojects/Paket/pull/1608
* BREAKING CHANGE: "lib", "runtimes" are not allowed as group names
* BREAKING CHANGE: Removed --hard parameter from all commands.
    - Paket threads all commands as if --hard would have been set - https://github.com/fsprojects/Paket/pull/1567
    - For the --hard use in the binding redirects there is a new parameter --clean-redirects - https://github.com/fsprojects/Paket/pull/1692

#### 2.66.10 - 15.06.2016
* BUGFIX: Paket update failed on silverlight projects - https://github.com/fsprojects/Paket/pull/1719

#### 2.66.9 - 03.06.2016
* BUGFIX: Automatic prerelease expansion should not be done if explicit prereleases are requested - https://github.com/fsprojects/Paket/issues/1716 https://github.com/fsprojects/Paket/issues/1714

#### 2.66.6 - 31.05.2016
* BUGFIX: Groups with different sources should not resolve to wrong packages - https://github.com/fsprojects/Paket/issues/1711

#### 2.66.5 - 30.05.2016
* BUGFIX: Don't remove trailing zero if version is in package path - https://github.com/fsprojects/Paket/issues/1708

#### 2.66.4 - 26.05.2016
* BUGFIX: Optimization of local dependencies - https://github.com/fsprojects/Paket/issues/1703

#### 2.66.3 - 24.05.2016
* BUGFIX: Use utf-8 to download strings - https://github.com/fsprojects/Paket/pull/1702

#### 2.66.2 - 23.05.2016
* BUGFIX: Update with any of the --keep-major flag didn't honour content:none in paket.dependencies - https://github.com/fsprojects/Paket/issues/1701

#### 2.66.0 - 23.05.2016
* Package groups be excluded in a paket.template file - https://github.com/fsprojects/Paket/pull/1696
* BUGFIX: Fallback from portable to net45 must be conversative - https://github.com/fsprojects/Paket/issues/1117

#### 2.65.0 - 18.05.2016
* BUGFIX: Fixed compatibility issues with nuget.org and myget - https://github.com/fsprojects/Paket/pull/1694
* BUGFIX: DateTime in package should not be in the future
* BUGFIX: Don't push non existing files - https://github.com/fsprojects/Paket/pull/1688
* BUGFIX: Paket should imports build targets from packages in build dependency groups - https://github.com/fsprojects/Paket/pull/1674
* BUGFIX: Framework resolution strategy for Google.Apis.Oauth2.v2 - https://github.com/fsprojects/Paket/issues/1663
* BUGFIX: Blacklisting install.xdt and uninstall.xdt files - https://github.com/fsprojects/Paket/pull/1667

#### 2.64.0 - 05.05.2016
* Implemented support for NativeReference - https://github.com/fsprojects/Paket/issues/1658
* Added monoandroid60 to be matched as Some MonoAndroid - https://github.com/fsprojects/Paket/pull/1659
* BUGFIX: Understand InterprojectDependencies without Name - https://github.com/fsprojects/Paket/issues/1657
* BUGFIX: Fix path issue on linux - https://github.com/fsprojects/Paket/pull/1644/files
* BUGFIX: Don't pack template files in packages or paket-files

#### 2.63.0 - 22.04.2016
* Added monoandroid43 to be matched as Some MonoAndroid - https://github.com/fsprojects/Paket/pull/1631
* Added support for MonoAndroid22 and MonoAndroid23 - https://github.com/fsprojects/Paket/pull/1628
* BUGFIX: allow directory names with + in paket.template
* BUGFIX: Generates binding redirect for references targeting different profiles - https://github.com/fsprojects/Paket/pull/1634
* EXPERIMENTAL: paket resolves runtime dependency libs - https://github.com/fsprojects/Paket/pull/1626
* USABILITY: remove command restricts install to the specified group only - https://github.com/fsprojects/Paket/pull/1612

#### 2.62.0 - 17.04.2016
* Refactoring Bootstrapper to introduce better coverage and testing - https://github.com/fsprojects/Paket/pull/1603

#### 2.61.0 - 17.04.2016
* Support .NET platform standard packages - https://github.com/fsprojects/Paket/issues/1614
* Support .NET 4.6.2 - https://github.com/fsprojects/Paket/issues/1614
* BUGFIX: Don't set CopyToOutputDirectory for Compile items - https://github.com/fsprojects/Paket/issues/1592
* BUGFIX: Allow to pack packages with ReflectedDefinition - https://github.com/fsprojects/Paket/pull/1602

#### 2.60.0 - 12.04.2016
* Various performance optimizations - https://github.com/fsprojects/Paket/pull/1599
* BUGFIX: Fix CleanDir function - https://github.com/fsprojects/Paket/commit/1c2250ed5fae51a5f086325347fecefe16bba27a#commitcomment-17064085
* BUGFIX: Detect net30 moniker

#### 2.59.0 - 12.04.2016
* BUGFIX: Remove process should remove packages from specified groups - https://github.com/fsprojects/Paket/issues/1596
* BUGFIX: Compare full filename for pack with template file - https://github.com/fsprojects/Paket/issues/1594
* BUGFIX: Dependencies file should not take shortened versions - https://github.com/fsprojects/Paket/issues/1591
* BUGFIX: Breaking some parallism and trying to prevent race conditions - https://github.com/fsprojects/Paket/issues/1589
* BUGFIX: "paket.exe pack" with "include-referenced-projects" and "minimum-from-lock-file" did not work when project references have a paket.template file - https://github.com/fsprojects/Paket/issues/1586
* BUGFIX: Property Definitions are placed after FSharp Targets - https://github.com/fsprojects/Paket/issues/1585
* BUGFIX: Redirects for assemblies in the GAC were removed - https://github.com/fsprojects/Paket/issues/1574
* BUGFIX: Paket.dependency with version ranges failed when package has pinned dependency and that version is unlisted - https://github.com/fsprojects/Paket/issues/1579
* BUGFIX: Github dependencies reference transitive NuGet packages to projects - https://github.com/fsprojects/Paket/issues/1578
* BUGFIX: Add "*.fsi" files as <Compile> by default - https://github.com/fsprojects/Paket/pull/1573
* BUGFIX: Touch feature disabled by default in Add, Update, Install; enabled with --touch-affected-refs - https://github.com/fsprojects/Paket/pull/1571
* BUGFIX: Property Definitions: placed after csharp targets - https://github.com/fsprojects/Paket/pull/1522
* BUGFIX: Create folder for all source file dependencies
* USABILITY: Using saved api key credentials for the push operation - https://github.com/fsprojects/Paket/pull/1570
* USABILITY: Paket update supports combining filter with specific version - https://github.com/fsprojects/Paket/pull/1580

#### 2.57.0 - 30.03.2016
* BUGFIX: Property Definitions: placed after non-paket imports if they directly follow the top property groups - https://github.com/fsprojects/Paket/pull/1561
* BUGFIX: Fixed inconsistent condition generation in paket.lock file - https://github.com/fsprojects/Paket/issues/1552
* BUGFIX: Removing transitive dependencies from dependencies list during pack - https://github.com/fsprojects/Paket/pull/1547
* USABILITY: Better WPF support - https://github.com/fsprojects/Paket/pull/1550

#### 2.56.0 - 24.03.2016
* BUGFIX: Move props definitions further up in project files - https://github.com/fsprojects/Paket/issues/1537
* BUGFIX: Fixed missing src files when packing with symbols on Linux - https://github.com/fsprojects/Paket/pull/1545
* BUGFIX: Ensuring that dependent dll's are not included in the package when usng include-referenced-projects - https://github.com/fsprojects/Paket/pull/1543
* BUGFIX: Global redirects:false is not disabling everything below anymore - https://github.com/fsprojects/Paket/issues/1544

#### 2.55.0 - 23.03.2016
* Correct src folder structure for packing with symbols - https://github.com/fsprojects/Paket/pull/1538
* Fix resolver bug spotted by property based testing - https://github.com/fsprojects/Paket/issues/1524

#### 2.54.0 - 21.03.2016
* It's possible to influence the CopyToOutputDirectory property for content references in project files - http://fsprojects.github.io/Paket/nuget-dependencies.html#CopyToOutputDirectory-settings
* BUGFIX: Fix regression where paket skipped packages with name ending in lib - https://github.com/fsprojects/Paket/issues/1531
* USABILITY: Unknown package settings are now reported
* USABILITY: Improve warning text on conflict - https://github.com/fsprojects/Paket/pull/1530

#### 2.53.0 - 19.03.2016
* Allow to restore recursively from remote dependencies file - https://github.com/fsprojects/Paket/issues/1507
* BUGFIX: Fix mixed mode solutions with Native - https://github.com/fsprojects/Paket/issues/1523
* BUGFIX: Do not generate useless true conditions for Native - https://github.com/fsprojects/Paket/issues/1523
* BUGFIX: Native settings are filtered correctly - https://github.com/fsprojects/Paket/issues/1523
* BUGFIX: Force resolver to look into deeper levels - https://github.com/fsprojects/Paket/issues/1520
* COSMETICS: Emit net40-full moniker instead of net-40
* COSMETICS: Simplify single when conditions with single true statement
* USABILITY: Improved error message when paket.dependencies can't be found - https://github.com/fsprojects/Paket/pull/1519
* USABILITY: Automatically retry with force flag if we can't get package details for a given version - https://github.com/fsprojects/Paket/issues/1526
* USABILITY: Better error message when paket.lock an paket.dependencies are out of sync.
* USABILITY: Content:once doesn't add paket flags to the csproj file in order to make Orleans tools happy - https://github.com/fsprojects/Paket/issues/1513
* USABILITY: Be more robust in paket.references files - https://github.com/fsprojects/Paket/issues/1514
* USABILITY: Improved stability in lock acquiring process - https://github.com/fsprojects/Paket/issues/858

#### 2.52.0 - 10.03.2016
* Allow to restore dll from remote dependencies file - https://github.com/fsprojects/Paket/issues/1507
* Prevent paket holding locks on assemblies during binding redirects - https://github.com/fsprojects/Paket/pull/1492
* ProjectFile.save with forceTouch to only modify the last write time without content if unchanged - https://github.com/fsprojects/Paket/pull/1493
* BUGFIX: Don't accept "Unsupported0.0" as full framework - https://github.com/fsprojects/Paket/issues/1494
* BUGFIX: Revert 1487 - https://github.com/fsprojects/Paket/issues/1487
* BUGFIX: Fall back to v2 for VSTS - https://github.com/fsprojects/Paket/issues/1496
* BUGFIX: Fixed duplicate frameworks during auto-detection - https://github.com/fsprojects/Paket/issues/1500
* BUGFIX: Fixed conditional references created for group dependencies - https://github.com/fsprojects/Paket/issues/1505
* BUGFIX: Fixed parsing error in lock file parser - https://github.com/fsprojects/Paket/issues/1500
* BUGFIX: Merge Chessie into PowerShell package - https://github.com/fsprojects/Paket/issues/1499
* BUGFIX: Make v3 API more robust
* BUGFIX: Do not install packages with same version from different groups twice - https://github.com/fsprojects/Paket/issues/1458
* BUGFIX: When adding framework specification to paket.dependencies .props include was moved to the bottom of csproj file - https://github.com/fsprojects/Paket/issues/1487
* BUGFIX: Allow to use LOCKEDVERSION with packages that are not in main group - https://github.com/fsprojects/Paket/issues/1483
* USABILITY: only complain about missing references if there are references at all

#### 2.51.0 - 29.02.2016
* Experimental Visual C++ support in binding redirects - https://github.com/fsprojects/Paket/issues/1467
* Restore: optional --touch-affected-refs to touch refs affected by a restore - https://github.com/fsprojects/Paket/pull/1485
* BUGFIX: fixed group transitive dependency checking - https://github.com/fsprojects/Paket/pull/1479
* BUGFIX: Do not try to pack output folder - https://github.com/fsprojects/Paket/issues/1473
* BUGFIX: Fix StackOverflow from https://github.com/fsprojects/Paket/issues/1432
* BUGFIX: Do not pack absolute paths - https://github.com/fsprojects/Paket/issues/1472
* BUGFIX: Keep Auth from dependencies file for fast path - https://github.com/fsprojects/Paket/issues/1469
* BUGFIX: Fix Platform matching bug in CPP projects - https://github.com/fsprojects/Paket/issues/1467
* USABILITY: Touch project files when paket.lock changed in order to support incremental builds with MsBuild - https://github.com/fsprojects/Paket/issues/1471
* USABILITY: Prevent paket holding locks on assemblies during binding redirects
* USABILITY: Don't fail when we can't turn on auto-restote during convert

#### 2.50.0 - 09.02.2016
* Experimental Visual C++ support - https://github.com/fsprojects/Paket/issues/1467
* BUGFIX: Install packages that end in .dll - https://github.com/fsprojects/Paket/issues/1466
* BUGFIX: Prevent race condition - https://github.com/fsprojects/Paket/issues/1460
* BUGFIX: Download of HTTP dependencies should delete folder before we unzip
* BUGFIX: Do not touch project files in packages folder - https://github.com/fsprojects/Paket/issues/1455
* BUGFIX: Keep versions locked for dependencies during pack - https://github.com/fsprojects/Paket/issues/1457
* BUGFIX: Do not fail on auth check for remote dependencies file - https://github.com/fsprojects/Paket/issues/1456
* WORKAROUND: Don't use v3 getPackageDetails on nuget.org or myget

#### 2.49.0 - 03.02.2016
* Added paket pack switch minimum-from-lock-file - http://fsprojects.github.io/Paket/paket-pack.html#Version-ranges
* Automatic framework detection - http://fsprojects.github.io/Paket/dependencies-file.html#Automatic-framework-detection
* BUGFIX: Work around auth issues with VSTS feed - https://github.com/fsprojects/Paket/issues/1453
* USABILITY: Show warning if a dependency is installed for wrong target framework - https://github.com/fsprojects/Paket/pull/1445

#### 2.48.0 - 28.01.2016
* New lowest_matching option that allows to use lowest matching version of direct dependencies - http://fsprojects.github.io/Paket/dependencies-file.html#Lowest-matching-option
* BUGFIX: Fix convert-from-nuget command - https://github.com/fsprojects/Paket/pull/1437
* BUGFIX: paket pack with enabled include-referenced-projects flag doesn't throwh NRE - https://github.com/fsprojects/Paket/issues/1434
* BUGFIX: Fixed pack package dependencies for dependent projects - https://github.com/fsprojects/Paket/issues/1429
* BUGFIX: Fixed pack package dependencies for dependent projects - https://github.com/fsprojects/Paket/pull/1417
* BUGFIX: Pack with concrete template file should work for type project - https://github.com/fsprojects/Paket/issues/1414
* BUGFIX: Don't use symbol packages when using filesystem source with symbol package - https://github.com/fsprojects/Paket/issues/1413

#### 2.46.0 - 19.01.2016
* BootStrapper caches paket.exe in NuGet cache - https://github.com/fsprojects/Paket/pull/1400
* Case insensitive autocomplete for NuGet v2 protocol - https://github.com/fsprojects/Paket/pull/1410

#### 2.45.0 - 18.01.2016
* Initial support for autocomplete of private sources - https://github.com/fsprojects/Paket/issues/1298
* Allow to set project url in paket pack
* Added include-pdbs switch in paket.template files - https://github.com/fsprojects/Paket/pull/1403
* BUGFIX: Fixed symbol sources creation on projects that contain linked files - https://github.com/fsprojects/Paket/pull/1402
* BUGFIX: Fixed inter project dependencies
* BUGFIX: Reduce pressure from call stack - https://github.com/fsprojects/Paket/issues/1392
* BUGFIX: Symbols package fix for projects that contained linked files - https://github.com/fsprojects/Paket/pull/1390

#### 2.44.0 - 14.01.2016
* Paket pack for symbols packages allows for pulling in referenced projects. - https://github.com/fsprojects/Paket/pull/1383

#### 2.43.0 - 14.01.2016
* BUGFIX: Use registration data from normalized NuGet version - https://github.com/fsprojects/Paket/issues/1387
* BUGFIX: $(SolutionDir) in ProjectReference include attribute will be parsed - https://github.com/fsprojects/Paket/issues/1377
* BUGFIX: Restore groups sequentially - https://github.com/fsprojects/Paket/issues/1371
* PERFORMANCE: Fix issue with bad performance - https://github.com/fsprojects/Paket/issues/1387
* PERFORMANCE: Try relaxed resolver only when there is a chance to succeed
* USABILITY: Fail if credentials are invalid - https://github.com/fsprojects/Paket/issues/1382

#### 2.42.0 - 10.01.2016
* Nemerle projects support
* BUGFIX: Incorrect package dependencies graph resolution with prereleases - https://github.com/fsprojects/Paket/pull/1359
* BUGFIX: NuGetV2: avoid revealing password also if more than one source is defined - https://github.com/fsprojects/Paket/pull/1357

#### 2.41.0 - 07.01.2016
* Allow to reference dlls from HTTP resources - https://github.com/fsprojects/Paket/issues/1341
* BUGFIX: Fixed prerelease comparision - https://github.com/fsprojects/Paket/issues/1316
* BUGFIX: Fixed problem with prerelease versions during pack - https://github.com/fsprojects/Paket/issues/1316
* BUGFIX: Do not copy dlls from paket-files - https://github.com/fsprojects/Paket/issues/1341
* BUGFIX: Fixed problem with @ char in paths during pack - https://github.com/fsprojects/Paket/pull/1351
* BUGFIX: Allow to reference dlls from HTTP resources on mono - https://github.com/fsprojects/Paket/pull/1349
* PERFORMANCE: Don't parse lock file in FullUpdate mode
* WORKAROUND: ConfigFile password encryption did not work on specific machines - https://github.com/fsprojects/Paket/pull/1347
* USABILITY: Show warning when paket.references is used in nupkg content - https://github.com/fsprojects/Paket/issues/1344
* USABILITY: Report group name in download trace - https://github.com/fsprojects/Paket/issues/1337
* USABILITY: Be more robust against flaky NuGet feeds

#### 2.40.0 - 29.12.2015
* BUGFIX: Better packaging of prerelease dependencies - https://github.com/fsprojects/Paket/issues/1316
* BUGFIX: Allow to overwrite versions in template files without id - https://github.com/fsprojects/Paket/issues/1321
* BUGFIX: Accept dotnet54 as moniker
* BUGFIX: Download file:/// to paket-files/localhost
* BUGFIX: Compare normalized Urls
* BUGFIX: Call OnCompleted in Observable.flatten - https://github.com/fsprojects/Paket/pull/1330
* BUGFIX: Allow to restore packages from private feeds - https://github.com/fsprojects/Paket/issues/1326
* PERFORMANCE: Cache which source contains versions in GetVersions - https://github.com/fsprojects/Paket/pull/1327
* PERFORMANCE: Prefer package-versions protocol for nuget.org and myget.org

#### 2.38.0 - 22.12.2015
* Support new NuGet version range for empty restrictions
* USABILITY: Don't use /odata for nuget.org or myget.org
* BUGFIX: paket pack ignored specific-version parameter - https://github.com/fsprojects/Paket/issues/1321
* COSMETICS: Better error messages in GetVersions
* COSMETICS: Normalize NuGet source feeds in lock files
* PERFORMANCE: Keep traffic for GetVersions and GetPackageDetails low

#### 2.37.0 - 21.12.2015
* New "clear-cache" command allows to clear the NuGet cache - http://fsprojects.github.io/Paket/paket-clear-cache.html
* Paket checks PackageDetails only for sources that responded with versions for a package - https://github.com/fsprojects/Paket/issues/1317
* Implemented support for specifying per-template versions in paket pack - https://github.com/fsprojects/Paket/pull/1314
* Added support for relative src link to package content - https://github.com/fsprojects/Paket/pull/1311
* BUGFIX: Fix NullReferenceException - https://github.com/fsprojects/Paket/issues/1307
* BUGFIX: Check that cached NuGet package belongs to requested package
* BUGFIX: NuGet packages with FrameworkAssembly nodes did not work - https://github.com/fsprojects/Paket/issues/1306
* Paket install did an unnecessary update when framework restriction were present - https://github.com/fsprojects/Paket/issues/1305
* COSMETICS: No need to show cache warnings

#### 2.36.0 - 10.12.2015
* Getting assembly metadata without loading the assembly - https://github.com/fsprojects/Paket/pull/1293

#### 2.35.0 - 09.12.2015
* "redirects off" skips binding redirects completely - https://github.com/fsprojects/Paket/pull/1299

#### 2.34.0 - 07.12.2015
* BootStrapper uses named temp files - https://github.com/fsprojects/Paket/pull/1296
* Making user prompts work with stdin - https://github.com/fsprojects/Paket/pull/1292

#### 2.33.0 - 04.12.2015
* Option to force a binding redirects - https://github.com/fsprojects/Paket/pull/1290
* Use GetCustomAttributesData instead of GetCustomAttributes - https://github.com/fsprojects/Paket/issues/1289
* Don't touch app.config if we don't logically change it - https://github.com/fsprojects/Paket/issues/1248
* Normalize versions in lock file for nuget.org - https://github.com/fsprojects/Paket/issues/1282
* Using AssemblyTitle if no title is specified in a project template - https://github.com/fsprojects/Paket/pull/1285
* Binding redirects should work with multiple groups - https://github.com/fsprojects/Paket/issues/1284
* Resolver is more tolerant with prereleases - https://github.com/fsprojects/Paket/issues/1280

#### 2.32.0 - 02.12.2015
* Provided more user-friendly messages for bootstrapper - https://github.com/fsprojects/Paket/pull/1278
* EXPERIMENTAL: Added ability to create symbol/source packages - https://github.com/fsprojects/Paket/pull/1275
* BUGFIX: Fixed coreProps root element in generated nuspec - https://github.com/fsprojects/Paket/pull/1276

#### 2.31.0 - 01.12.2015
* Add options to force Nuget source and use local file paths with bootstrapper - https://github.com/fsprojects/Paket/pull/1268
* Implement exclude parameter for pack - https://github.com/fsprojects/Paket/pull/1274
* Handle different platforms in ProjectFile.GetOutputPath - https://github.com/fsprojects/Paket/pull/1269
* Support local read-only .nupkg-files - https://github.com/fsprojects/Paket/pull/1272

#### 2.30.0 - 01.12.2015
* Switched to using Chessie Nuget package - https://github.com/fsprojects/Paket/pull/1266
* Adding .NET 4.6.1 support - https://github.com/fsprojects/Paket/issues/1270

#### 2.29.0 - 27.11.2015
* Allow specifying Nuget Source and provide option to specify parameters with config file in bootstrapper - https://github.com/fsprojects/Paket/pull/1261
* BUGFIX: Do not normalize versions since it might break Klondike - https://github.com/fsprojects/Paket/issues/1257
* COSMETICS: Better error message when lock file doesn't contain version pin - https://github.com/fsprojects/Paket/issues/1256
* COSMETICS: Show a warning when the resolver selects an unlisted version - https://github.com/fsprojects/Paket/pull/1258

#### 2.28.0 - 25.11.2015
* Reuse more of the NuGet v3 API for protocol selection
* Using new NuGet v3 protocol to retrieve unlisted packages - https://github.com/fsprojects/Paket/issues/1254
* Created installer demo - https://github.com/fsprojects/Paket/issues/1251
* Adding monoandroid41 framework moniker - https://github.com/fsprojects/Paket/pull/1245
* BUGFIX: Specifying prereleases did not work with pessimistic version constraint - https://github.com/fsprojects/Paket/issues/1252
* BUGFIX: Unlisted property get properly filled from NuGet v3 API - https://github.com/fsprojects/Paket/issues/1242
* BUGFIX: Bootstrapper compares version per SemVer - https://github.com/fsprojects/Paket/pull/1236
* PERFORMANCE: Avoid requests to teamcity that lead to server error
* USABILITY: If parsing of lock file fails Paket reports the lock file filename - https://github.com/fsprojects/Paket/issues/1247

#### 2.27.0 - 19.11.2015
* Binding redirects get cleaned during install - https://github.com/fsprojects/Paket/pull/1235
* BUGFIX: Bootstrapper compares version per SemVer - https://github.com/fsprojects/Paket/pull/1236
* BUGFIX: Do not print feed password to output - https://github.com/fsprojects/Paket/pull/1238
* USABILITY: Always write non-version into lock file to keep ProGet happy - https://github.com/fsprojects/Paket/issues/1239

#### 2.26.0 - 18.11.2015
* BUGFIX: Better parsing of framework restrictions - https://github.com/fsprojects/Paket/issues/1232
* BUGFIX: Fix props files - https://github.com/fsprojects/Paket/issues/1233
* BUGFIX: Detect AssemblyName from project file name if empty - https://github.com/fsprojects/Paket/issues/1234
* BUGFIX: Fixed issue with V3 feeds doing api requests even when the paket.lock is fully specified - https://github.com/fsprojects/Paket/pull/1231
* BUGFIX: Update ProjectFile.GetTargetProfile to work with conditional nodes - https://github.com/fsprojects/Paket/pull/1227
* BUGFIX: Putting .targets import on correct location in project files - https://github.com/fsprojects/Paket/issues/1226
* BUGFIX: Putting braces around OData conditions to work around ProGet issues - https://github.com/fsprojects/Paket/issues/1225
* USABILITY: Always write nomalized version into lock file to keep the lockfile as stable as possible
* USABILITY: Always try 3 times to download and extract a package
* USABILITY: Sets default resolver strategy for convert from nuget to None - https://github.com/fsprojects/Paket/pull/1228

#### 2.25.0 - 13.11.2015
* Unified cache implementation for V2 and V3 - https://github.com/fsprojects/Paket/pull/1222
* BUGFIX: Putting .props and .targets import on correct location in project files - https://github.com/fsprojects/Paket/issues/1219
* BUGFIX: Propagate framework restriction correctly - https://github.com/fsprojects/Paket/issues/1213
* BUGFIX: Match auth - https://github.com/fsprojects/Paket/issues/1210
* BUGFIX: Better error message when something goes wrong during package download

#### 2.24.0 - 11.11.2015
* Support for feeds that only provide NuGet v3 API - https://github.com/fsprojects/Paket/pull/1205
* BUGFIX: Made PublicAPI.ListTemplateFiles more robust - https://github.com/fsprojects/Paket/pull/1209
* BUGFIX: Allow to specify empty file patterns in paket.template
* BUGFIX: Filter excluded dependencies in template files - https://github.com/fsprojects/Paket/issues/1208
* BUGFIX: Framework dependencies were handled too strict - https://github.com/fsprojects/Paket/issues/1206

#### 2.23.0 - 09.11.2015
* Allow to exclude dependencies in template files - https://github.com/fsprojects/Paket/issues/1199
* Exposed TemplateFile types and Dependencies member - https://github.com/fsprojects/Paket/pull/1203
* Paket uses lock free version of Async.Choice
* Paket generates and parses strategy option in lock file - https://github.com/fsprojects/Paket/pull/1196
* BUGFIX: Fixed version requirement parse issue noticed in FsBlog
* USABILITY: Paket shows parsing errors in app.config files - https://github.com/fsprojects/Paket/issues/1195

#### 2.22.0 - 05.11.2015
* Paket adds binding redirect only for applicable assemblies - https://github.com/fsprojects/Paket/issues/1187
* BUGFIX: Add missing transitive dependencies after paket update - https://github.com/fsprojects/Paket/issues/1190
* BUGFIX: Work around issue with # in file names on mono - https://github.com/fsprojects/Paket/issues/1189
* USABILITY: Better error reporting when prereleases are involved - https://github.com/fsprojects/Paket/issues/1186

#### 2.21.0 - 01.11.2015
* Adding LOCKEDVERSION placeholder to templatefile - https://github.com/fsprojects/Paket/issues/1183

#### 2.20.0 - 30.10.2015
* Allow filtered updates of packages matching a regex - https://github.com/fsprojects/Paket/pull/1178
* Search for paket.references in startup directory (auto-restore feature) - https://github.com/fsprojects/Paket/pull/1179
* BUGFIX: Framework filtering for transisitve packages - https://github.com/fsprojects/Paket/issues/1182

#### 2.19.0 - 29.10.2015
* Resolver changed to breadth first search to escape more quickly from conflict situations - https://github.com/fsprojects/Paket/issues/1174
* Paket init downloads stable version of bootstraper - https://github.com/fsprojects/Paket/issues/1040
* BUGFIX: SemVer updates were broken

#### 2.18.0 - 28.10.2015
* Use branch and bound strategy to escape quickly from conflict situations - https://github.com/fsprojects/Paket/issues/1169
* Queries all feeds in parallel for package details
* New moniker monoandroid50 - https://github.com/fsprojects/Paket/pull/1171
* Reintroduced missing public API functions for docs
* USABILITY: Improved paket's conflict reporting during resolution time - https://github.com/fsprojects/Paket/pull/1168

#### 2.17.0 - 24.10.2015
* Global "oldest matching version" resolver strategy option - http://fsprojects.github.io/Paket/dependencies-file.html#Strategy-option
* Convert-from-nuget and simplify commands simplify framework restrictions if possible - https://github.com/fsprojects/Paket/pull/1159
* BUGFIX: Queries every NuGet feed in parallel and combines the results - https://github.com/fsprojects/Paket/pull/1163
* USABILITY: Give better error message when a file can't be found on a github repo - https://github.com/fsprojects/Paket/issues/1162

#### 2.16.0 - 21.10.2015
* Check that download http status code was 200
* Try to report better error when file is blocked by Firewall - https://github.com/fsprojects/Paket/pull/1155
* BUGFIX: Fixed loading of Project files on mono - https://github.com/fsprojects/Paket/pull/1149
* PERFORMANCE: Caching proxy scheme - https://github.com/fsprojects/Paket/pull/1153
* USABILITY: If caching fails Paket should recover - https://github.com/fsprojects/Paket/issues/1152

#### 2.15.1 - 17.10.2015
* BUGFIX: Fixed framework restriction filter - https://github.com/fsprojects/Paket/pull/1146
* BUGFIX: Fixed parsing of framework restrictions in lock file - https://github.com/fsprojects/Paket/pull/1144
* BUGFIX: Add monoandroid403 to be matched as Some MonoAndroid - https://github.com/fsprojects/Paket/pull/1140
* PERFORMANCE: Use locked version as prefered version when resolver strategy is min - https://github.com/fsprojects/Paket/pull/1141
* COSMETICS: Better error messages when resolver finds no matching version.
* COSMETICS: Fix error message when resolver already resolved to GlobalOverride - https://github.com/fsprojects/Paket/issues/1142

#### 2.14.0 - 15.10.2015
* BUGFIX: Handle silverlight framework identifiers comparison - https://github.com/fsprojects/Paket/pull/1138

#### 2.13.0 - 14.10.2015
* Show-Groups command - http://fsprojects.github.io/Paket/paket-show-groups.html
* BUGFIX: Fixed combine operation for framework restrictions - https://github.com/fsprojects/Paket/issues/1137
* BUGFIX: Lockfile-Parser did not to parse framework restrictions and therefore paket install could lead to wrong lock file - https://github.com/fsprojects/Paket/issues/1135
* USABILITY: Non-SemVer InformationalVersion are now allowed for paket pack - https://github.com/fsprojects/Paket/issues/1134
* USABILITY: Dependencies file parser should detects comma between install settings - https://github.com/fsprojects/Paket/issues/1129
* COSMETICS: Don't show the pin notice if dependency is transitive
* COSMETICS: Don't allow negative numbers in SemVer

#### 2.12.0 - 12.10.2015
* Better SemVer update by adding --keep-major, --keep-minor, --keep-patch to the CLI
* EXPERIMENTAL: Support for WiX installer projects

#### 2.11.0 - 09.10.2015
* Skip unchanged groups during install

#### 2.10.0 - 08.10.2015
* Make resolver to evaluate versions lazily
* BUGFIX: Paket.Pack was broken on filesystems with forward slash seperator - https://github.com/fsprojects/Paket/issues/1119
* BUGFIX: Wrong paket ProjectRefences name causes incorrect packaging - https://github.com/fsprojects/Paket/issues/1113

#### 2.9.0 - 05.10.2015
* Allow to use GitHub tokens to access GitHub files - http://fsprojects.github.io/Paket/paket-config.html
* Allow to update a single group
* BUGFIX: Resolver needs to consider Microsoft.Bcl.Build

#### 2.8.0 - 03.10.2015
* BUGFIX: Selective update needs to consider remote files
* BUGFIX: Ignore disabled upstream feeds - https://github.com/fsprojects/Paket/pull/1105
* BUGFIX: Don't forget to add settings from root dependencies
* COSMETICS: Do not write unnecessary framework restrictions into paket.lock

#### 2.7.0 - 02.10.2015
* Support for private GitHub repos - http://fsprojects.github.io/Paket/github-dependencies.html#Referencing-a-private-github-repository
* BUGFIX: Find the mono binary on OSX 10.11 - https://github.com/fsprojects/Paket/pull/1103

#### 2.6.0 - 01.10.2015
* Allow "content:once" as a package setting - http://fsprojects.github.io/Paket/nuget-dependencies.html#No-content-option
* BUGFIX: Don't add -prerelease to nuspec dependency nodes for project references - https://github.com/fsprojects/Paket/issues/1102
* BUGFIX: Do not create prerelease identifiers for transitive dependencies - https://github.com/fsprojects/Paket/issues/1099
* PERFORMANCE: Do not parse remote dependencies file twice - https://github.com/fsprojects/Paket/issues/1101
* PERFORMANCE: Check if we already downloaded paket.dependencies file for remote files in order to reduce stress on API limit - https://github.com/fsprojects/Paket/issues/1101
* PERFORMANCE: Run all calls against different NuGet protocols in parallel and take the fastest - https://github.com/fsprojects/Paket/issues/1085
* PERFORMANCE: Exclude duplicate NuGet feeds - https://github.com/fsprojects/Paket/issues/1085
* COSMETICS: Cache calls to GitHub in order to reduce stress on API limit - https://github.com/fsprojects/Paket/issues/1101

#### 2.5.0 - 29.09.2015
* Remove all Paket entries from projects which have no paket.references - https://github.com/fsprojects/Paket/issues/1097
* Allow to format VersionRequirements in NuGet syntax
* BUGFIX: Fix KeyNotFoundException when project is net4.0-client - https://github.com/fsprojects/Paket/issues/1095
* BUGFIX: Put prerelease requirement into NuSpec during paket pack - https://github.com/fsprojects/Paket/issues/1088
* BUGFIX: Inconsistent framework exclusion in paket.dependencies - https://github.com/fsprojects/Paket/issues/1093
* BUGFIX: Commands add/remove stripped link:false from file references - https://github.com/fsprojects/Paket/issues/1089
* BUGFIX: Do not create double prerelease identifiers - https://github.com/fsprojects/Paket/issues/1099
* COSMETICS: Only fixup dates in zip archive under Mono - https://github.com/fsprojects/Paket/pull/1094
* PERFORMANCE: Skip asking for versions if only a specific version is requested
* PERFORMANCE: Check if a feed supports a protocol and never retry if not - https://github.com/fsprojects/Paket/issues/1085

#### 2.4.0 - 28.09.2015
* BUGFIX: Paket does not touch config files when the list of binding redirects to add is empty - https://github.com/fsprojects/Paket/pull/1092
* BUGFIX: Fix unsupported https scheme in web proxy - https://github.com/fsprojects/Paket/pull/1080
* BUGFIX: Ignore DotNET 5.0 framework when TargetFramework 4 is specified - https://github.com/fsprojects/Paket/issues/1066
* BUGFIX: Paket failed with: The input sequence was empty - https://github.com/fsprojects/Paket/issues/1071
* BUGFIX: NullReferenceException in applyBindingRedirects during "update nuget package" - https://github.com/fsprojects/Paket/issues/1074
* COSMETICS: Improve error message for bootstrapper if download of Paket.exe fails - https://github.com/fsprojects/Paket/pull/1091

#### 2.3.0 - 21.09.2015
* Binding redirects from target platform only - https://github.com/fsprojects/Paket/pull/1070
* Allow to enable redirects per package - http://fsprojects.github.io/Paket/nuget-dependencies.html#redirects-settings
* BUGFIX: Install command without a lockfile failed when using groups - https://github.com/fsprojects/Paket/issues/1067
* BUGFIX: Only create packages.config entries for referenced packages - https://github.com/fsprojects/Paket/issues/1065
* BUGFIX: Paket update added an app.config to every project - https://github.com/fsprojects/Paket/issues/1068
* BUGFIX: Use commit w/gist download in RemoteDownload.downloadRemoteFiles - https://github.com/fsprojects/Paket/pull/1069

#### 2.1.0 - 16.09.2015
* Added support for custom internet proxy credentials with env vars - https://github.com/fsprojects/Paket/pull/1061
* Removed microsoft.bcl.build.targets from backlist and instead changed "import_targets" default for that package
* Fix handling of packages.config

#### 2.0.0 - 15.09.2015
* Support for `Dependency groups` in paket.dependencies files - http://fsprojects.github.io/Paket/groups.html
* Support for Roslyn-based analyzers - http://fsprojects.github.io/Paket/analyzers.html
* Support for reference conditions - https://github.com/fsprojects/Paket/issues/1026

#### 1.39.10 - 13.09.2015
* Fixed a bug where install and restore use different paths when specifying a project spec on a HTTP link - https://github.com/fsprojects/Paket/pull/1054
* Fix parsing of output path when condition has no spaces - https://github.com/fsprojects/Paket/pull/1058

#### 1.39.1 - 08.09.2015
* Eagerly create app.config files and add to all projects - https://github.com/fsprojects/Paket/pull/1044

#### 1.39.0 - 08.09.2015
* New Bootstrapper with better handling of Paket prereleases

#### 1.37.0 - 07.09.2015
* Support for authentication and complex hosts for HTTP dependencies - https://github.com/fsprojects/Paket/pull/1052
* Always redirect to the Redirect.Version - https://github.com/fsprojects/Paket/pull/1023
* Improvements in the BootStrapper - https://github.com/fsprojects/Paket/pull/1022

#### 1.34.0 - 27.08.2015
* Paket warns about pinned packages only when a new version is available - https://github.com/fsprojects/Paket/pull/1014
* Trace NuGet package URL if download fails
* Fallback to NuGet v2 feed if no version is found in v3

#### 1.33.0 - 23.08.2015
* Paket handles dynamic OutputPath - https://github.com/fsprojects/Paket/pull/942
* Paket warns when package is pinned - https://github.com/fsprojects/Paket/pull/999

#### 1.32.0 - 19.08.2015
* BUGFIX: Fixed compatibility issues with Klondike NuGet server - https://github.com/fsprojects/Paket/pull/997
* BUGFIX: Escape file names in a NuGet compatible way - https://github.com/fsprojects/Paket/pull/996
* BUGFIX: Paket now fails if an update of a nonexistent package is requested - https://github.com/fsprojects/Paket/pull/995

#### 1.31.0 - 18.08.2015
* BUGFIX: Delete old nodes from proj files - https://github.com/fsprojects/Paket/issues/992
* COSMETICS: Better conflict reporting - https://github.com/fsprojects/Paket/pull/994

#### 1.30.0 - 18.08.2015
* BUGFIX: Include prereleases when using NuGet3 - https://github.com/fsprojects/Paket/issues/988
* paket.template allows comments with # or // - https://github.com/fsprojects/Paket/pull/991

#### 1.29.0 - 17.08.2015
* Xamarin iOS + Mac Support - https://github.com/fsprojects/Paket/pull/980
* Handling fallbacks mainly for Xamarin against PCLs - https://github.com/fsprojects/Paket/pull/980
* Removed supported platforms for MonoTouch and MonoAndroid - https://github.com/fsprojects/Paket/pull/980
* Paket only creates requirements from lock file when updating a single package - https://github.com/fsprojects/Paket/pull/985

#### 1.28.0 - 13.08.2015
* Selective update shows better error message on conflict - https://github.com/fsprojects/Paket/pull/980
* Paket init adds default feed - https://github.com/fsprojects/Paket/pull/981
* Show better error message on conflict - https://github.com/fsprojects/Paket/issues/534
* Make option names for paket find-package-versions consistent with the other commands - https://github.com/fsprojects/Paket/issues/890
* Update specifying version does not pin version in paket.dependencies - https://github.com/fsprojects/Paket/pull/979

#### 1.27.0 - 13.08.2015
* Version range semantics changed for `>= x.y.z prerelease` - https://github.com/fsprojects/Paket/issues/976
* BUGFIX: Version trace got lost - https://twitter.com/indy9000/status/631201649219010561
* BUGFIX: copy_local behaviour was broken - https://github.com/fsprojects/Paket/issues/972

#### 1.26.0 - 10.08.2015
* BUGFIX: Paket mixed responses and downloads - https://github.com/fsprojects/Paket/issues/966

#### 1.25.0 - 10.08.2015
* Fix case-sensitivity of boostrapper on mono
* Reactive NuGet v3
* Check for conflicts in selective update - https://github.com/fsprojects/Paket/pull/964
* BUGFIX: Escape file names - https://github.com/fsprojects/Paket/pull/960

#### 1.23.0 - 04.08.2015
* BUGFIX: Selective update resolves the graph for selected package - https://github.com/fsprojects/Paket/pull/957

#### 1.22.0 - 31.07.2015
* Use FSharp.Core 4.0
* Fix build exe path which includes whitespace - https://github.com/fsprojects/ProjectScaffold/pull/185
* Preserve encoding upon saving solution - https://github.com/fsprojects/Paket/pull/940
* BUGFIX: If we specify a templatefile in paket pack it still packs all templates - https://github.com/fsprojects/Paket/pull/944
* BUGFIX: If we specify a type project templatefile in paket pack it should find the project - https://github.com/fsprojects/Paket/issues/945
* BUGFIX: Paket pack succeeded even when there're missing files - https://github.com/fsprojects/Paket/issues/948
* BUGFIX: FindAllFiles should handle paths that are longer than 260 characters - https://github.com/fsprojects/Paket/issues/949

#### 1.21.0 - 23.07.2015
* Allow NuGet packages to put version in the path - https://github.com/fsprojects/Paket/pull/928

#### 1.20.0 - 21.07.2015
* Allow to get version requirements from paket.lock instead of paket.dependencies - https://github.com/fsprojects/Paket/pull/924
* Add new ASP.NET 5.0 monikers - https://github.com/fsprojects/Paket/issues/921
* BUGFIX: Paket crashed with Null Ref Exception for MBrace - https://github.com/fsprojects/Paket/issues/923
* BUGFIX: Exclude submodules from processing - https://github.com/fsprojects/Paket/issues/918

#### 1.19.0 - 13.07.2015
* Support Odata query fallback for package details with /odata prefix - https://github.com/fsprojects/Paket/pull/922
* Establish beta-level comatibility with Klondike nuget server - https://github.com/fsprojects/Paket/pull/907
* BUGFIX: Improved SemVer parser - https://github.com/fsprojects/Paket/pull/920
* BUGFIX: Added fix for windows-style network source-paths in dependencies parser - https://github.com/fsprojects/Paket/pull/903
* BUGFIX: Settings for dependent packages are now respected - https://github.com/fsprojects/Paket/pull/919
* BUGFIX: `--force` option is working for install/update/restore remote files too
* BUGFIX: Delete cached errors if all sources fail - https://github.com/fsprojects/Paket/issues/908
* BUGFIX: Use updated globbing for paket.template
* COSMETICS: Better error message when package doesn't exist
* COSMETICS: Show better error message when a package is used in `paket.references` but not in `paket.lock`

#### 1.18.0 - 22.06.2015
* Exclusion syntax for paket.template files - https://github.com/fsprojects/Paket/pull/882
* BUGFIX: Issue with `paket pack` and multiple paket.template files fixed - https://github.com/fsprojects/Paket/issues/893

#### 1.17.0 - 22.06.2015
* Tab completion for installed packages in Paket.PowerShell - https://github.com/fsprojects/Paket/pull/892
* BUGFIX: Find-package-versions did not work - https://github.com/fsprojects/Paket/issues/886
* BUGFIX: Find-packages did not work - https://github.com/fsprojects/Paket/issues/888 https://github.com/fsprojects/Paket/issues/889
* COSMETICS: Improved the documentation for the commands - https://github.com/fsprojects/Paket/pull/891

#### 1.16.0 - 21.06.2015
* Make sure retrieved versions are ordered by version with latest version first - https://github.com/fsprojects/Paket/issues/886
* PowerShell argument tab completion for Paket-Add - https://github.com/fsprojects/Paket/pull/887
* Detection of DNX and DNXCore frameworks
* BUGFIX: Exceptions were not logged to command line - https://github.com/fsprojects/Paket/pull/885

#### 1.15.0 - 18.06.2015
* Paket.PowerShell support for Package Manager Console - https://github.com/fsprojects/Paket/pull/875
* Fix download of outdated files - https://github.com/fsprojects/Paket/issues/876

#### 1.14.0 - 14.06.2015
* Chocolatey support for Paket.PowerShell - https://github.com/fsprojects/Paket/pull/872
* BUGFIX: Single version in deps file created invalid dependend package- https://github.com/fsprojects/Paket/issues/871

#### 1.13.0 - 12.06.2015
* Paket.PowerShell support - https://github.com/fsprojects/Paket/pull/839
* EXPERIMENTAL: Allow link:false settings for file references in `paket.references` files
* BUGFIX: `paket update` did not pick latest prerelease version of indirect dependency - https://github.com/fsprojects/Paket/issues/866

#### 1.12.0 - 09.06.2015
* BUGFIX: Paket add should not update the package if it's already there
* BUGFIX: "copy_local" was not respected for indirect dependencies - https://github.com/fsprojects/Paket/issues/856
* BUGFIX: Suggest only packages from the installed sources - https://github.com/fsprojects/Paket.VisualStudio/issues/57
* BUGFIX: Trace license warning only in verbose mode - https://github.com/fsprojects/Paket/issues/862
* BUGFIX: Fix ./ issues during pack
* BUGFIX: Serialize != operator correctly - https://github.com/fsprojects/Paket/issues/857
* COSMETICS: Don't save the `paket.lock` file if it didn't changed

#### 1.11.0 - 08.06.2015
* Support for cancelling bootstrapper - https://github.com/fsprojects/Paket/pull/860
* Increase timeout for restricted access mode - https://github.com/fsprojects/Paket/issues/858

#### 1.10.0 - 02.06.2015
* `paket init` puts Paket binaries into the project path - https://github.com/fsprojects/Paket/pull/853
* Do not duplicate files in the nupkg - https://github.com/fsprojects/Paket/issues/851
* Pack command reuses project version if directly given - https://github.com/fsprojects/Paket/issues/837
* BUGFIX: `paket install` was not respecting `content:none` - https://github.com/fsprojects/Paket/issues/854

#### 1.9.0 - 30.05.2015
* Paket pack allows to specify current nuget version as dependency - https://github.com/fsprojects/Paket/issues/837
* BUGFIX: Fix long version of --silent flag - https://github.com/fsprojects/Paket/pull/849

#### 1.8.0 - 28.05.2015
* Implement --no-install and --redirects for "paket update" - https://github.com/fsprojects/Paket/pull/847
* BUGFIX: Fix inconsistent parameter names - https://github.com/fsprojects/Paket/pull/846

#### 1.7.2 - 28.05.2015
* New `--only-referenced` parameter for restore - https://github.com/fsprojects/Paket/pull/843
* Make the output path relative to the dependencies file - https://github.com/fsprojects/Paket/issues/829
* Analyze content files with case insensitive setting - https://github.com/fsprojects/Paket/issues/816
* BUGFIX: Parse NuGet package prerelease versions containing "-" - https://github.com/fsprojects/Paket/issues/841

#### 1.6.0 - 26.05.2015
* Paket init - init dependencies file with default NuGet source
* Allow to init paket in given directory
* Automatically query all package feeds in "Find packages"
* Allow to override install settings in 'paket.dependencies' with values from 'paket.references' - https://github.com/fsprojects/Paket/issues/836
* BUGFIX: `paket install` fails if package version doesn't match .nupkg file - https://github.com/fsprojects/Paket/issues/834
* BUGFIX: Try to work around issue with mono zip functions - https://github.com/fsharp/FAKE/issues/810

#### 1.5.0 - 21.05.2015
* Property tests for dependencies files parser - https://github.com/fsprojects/Paket/pull/807
* EXPERIMENTAL: Query NuGet feeds in parallel
* Allow to specify the directory for `convert-to-nuget` in PublicAPI
* Expose project Guids from project files
* Allow simplify on concrete dependencies file
* Allow to specify a concrete template file for `paket pack`
* Add overload in PublicAPI for default Restore
* Better tracing during "update package"
* Allow to register trace functions
* Allow to specify a source feed for Find-Packages and Find-Package-Versions command
* BUGFIX: Fix dates in local nuget packages
* BUGFIX: NullReferenceException in `convert-from-nuget` - https://github.com/fsprojects/Paket/pull/831
* BUGFIX: `Convert-from-nuget` quotes source feeds - https://github.com/fsprojects/Paket/pull/833
* BUGFIX: Observable.ofAsync fires OnCompleted - https://github.com/fsprojects/Paket/pull/835
* BUGFIX: Work around issue with CustomAssemblyAttributes during `paket pack` - https://github.com/fsprojects/Paket/issues/827
* BUGFIX: Fix dates after creating a package
* BUGFIX: Always trim package names from command line
* BUGFIX: Always show default nuget stream in completion

#### 1.4.0 - 08.05.2015
* EXPERIMENTAL: Find-Packages command - http://fsprojects.github.io/Paket/paket-find-packages.html
* EXPERIMENTAL: Find-Package-Versions command - http://fsprojects.github.io/Paket/paket-find-package-versions.html
* EXPERIMENTAL: Show-Installed-Packages command - http://fsprojects.github.io/Paket/paket-show-installed-packages.html
* Expose GetDefinedNuGetFeeds in Public API
* Expose GetSources in Public API
* BUGFIX: NuGet Convert works with empty version strings - https://github.com/fsprojects/Paket/pull/821
* BUGFIX: Don't shortcut conflicting addition
* BUGFIX: Better pin down behaviour during "Smart Update""
* BUGFIX: Only replace nuget package during add if the old one had no version
* BUGFIX: Put fixed packages to the end - https://github.com/fsprojects/Paket/issues/814
* BUGFIX: Fix `paket add` if package is already there - https://github.com/fsprojects/Paket/issues/814
* BUGFIX: Fix `paket add` for very first dependency - https://github.com/fsprojects/Paket/issues/814
* BUGFIX: Paket pack had issues with \ in subfolders - https://github.com/fsprojects/Paket/issues/812
* BZGFIX: Use https://api.nuget.org/v3/index.json for Autocomplete
* BUGFIX: Set exit code to 1 if the command line parser finds error
* BUGFIX: Windows restrictions were not parsed from lockfile - https://github.com/fsprojects/Paket/issues/810
* BUGFIX: Paket tries to keep the alphabetical order when using `paket add`
* BUGFIX: Do not generate entries for empty extensions in nupkg
* BUGFIX: Portable framework restrictions were not parsed from lockfile - https://github.com/fsprojects/Paket/issues/810
* COSMETICS: "Done" message in bootstrapper
* COSMETICS: -s parameter for Bootstrapper
* COSMETICS: Don't perform unnecessary installs during `paket add`
* COSMETICS: Always print the command on command parser error

#### 1.3.0 - 30.04.2015
* Paket keeps paket.dependencies as stable as possible during edits - https://github.com/fsprojects/Paket/pull/802
* `paket push` doesn't need a dependencies file any more - https://github.com/fsprojects/Paket/issues/800
* Added `--self` for self update of bootstrapper - https://github.com/fsprojects/Paket/issues/791
* BUGFIX: `convert-from-nuget` doen`t duplicate sources anymore - https://github.com/fsprojects/Paket/pull/804

#### 1.2.0 - 24.04.2015
* Add Paket.BootStrapper NuGet package - https://github.com/fsprojects/Paket/issues/790

#### 1.1.3 - 24.04.2015
* Fix StackOverflowException when using local path - https://github.com/fsprojects/Paket/issues/795

#### 1.1.2 - 24.04.2015
* `paket add` should not change dependencies file if the package is misspelled - https://github.com/fsprojects/Paket/issues/798

#### 1.1.1 - 24.04.2015
* Support developmentDependency nuget dependencies - https://github.com/fsprojects/Paket/issues/796

#### 1.1.0 - 23.04.2015
* Pack command is able to detect portable frameworks - https://github.com/fsprojects/Paket/issues/797

#### 1.0.2 - 23.04.2015
* `Convert-from-nuget` removes custom import and targets - https://github.com/fsprojects/Paket/pull/792

#### 1.0.1 - 20.04.2015
* New bootstrapper protects paket.exe from incomplete github downloads - https://github.com/fsprojects/Paket/pull/788

#### 1.0.0 - 17.04.2015
* Big release from fsharpex

#### 0.42.1 - 17.04.2015
* BUGFIX: Smart Install is no longer adding dependencies to paket.dependencies if specified in paket.references but not in paket.dependencies - https://github.com/fsprojects/Paket/issues/779
* BUGFIX: Fix smart install when we add a pinned version - https://github.com/fsprojects/Paket/issues/777
* Trace NuGet server response in verbose mode - https://github.com/fsprojects/Paket/issues/775
* BUGFIX: Fixing wrong local path detection with `paket install` - https://github.com/fsprojects/Paket/pull/773
* BUGFIX: Fixed zip opening on mono - https://github.com/fsprojects/Paket/pull/774

#### 0.41.0 - 13.04.2015
* New Testimonials page - http://fsprojects.github.io/Paket/testimonials.html
* New `PAKET.VERSION` environment variable for bootstraper - https://github.com/fsprojects/Paket/pull/771
* `convert-from-nuget` aggregates target framework from packages.config files - https://github.com/fsprojects/Paket/pull/768
* Improved config file formatting with indented binding redirects - https://github.com/fsprojects/Paket/pull/769
* BUGFIX: Fixed home path detection - https://github.com/fsprojects/Paket/pull/770
* COSMETICS: Better error message when `paket.dependencies` is missing - https://github.com/fsprojects/Paket/issues/764

#### 0.40.0 - 09.04.2015
* Try to fix dates in Nuget packages - https://github.com/fsprojects/Paket/issues/761
* `convert-from-nuget` reads target framework from packages.config files - https://github.com/fsprojects/Paket/pull/760
* Allow . in target file names for pack - https://github.com/fsprojects/Paket/issues/756

#### 0.39.0 - 08.04.2015
* Upgrading to .NET 4.5
* Removing DotNetZip and using the .NET 4.5 Zip APIs instead - https://github.com/fsprojects/Paket/pull/732
* Boostrapper download without `nuget.exe` - https://github.com/fsprojects/Paket/pull/734
* Added frameworkAssemblies to nuspec templating - https://github.com/fsprojects/Paket/issues/740
* BUGFIX: Only pick up project output files for pack that exactly match assembly filename - https://github.com/fsprojects/Paket/issues/752
* BUGFIX: Detect Silverlight version in csproj files - https://github.com/fsprojects/Paket/issues/751
* BUGFIX: Fix mono timeout during license download - https://github.com/fsprojects/Paket/issues/746
* BUGFIX: Detect `sl` as Silverlight - https://github.com/fsprojects/Paket/issues/744

#### 0.38.0 - 30.03.2015
* The restore process downloads package licenses automatically - https://github.com/fsprojects/Paket/pull/737

#### 0.37.0 - 28.03.2015
* Fallback to NuGet.exe if the bootstrapper fails to download from GitHub - https://github.com/fsprojects/Paket/pull/733
* COSMETICS: Display the file name if Paket crashes on some invalid file - https://github.com/fsprojects/Paket/pull/730

#### 0.36.0 - 27.03.2015
* Allow to add references section to paket.template file - https://github.com/fsprojects/Paket/issues/721
* Allow to compute libraries for specific framework - https://github.com/fsprojects/Paket/issues/723
* Detect .NET 4.6 - https://github.com/fsprojects/Paket/issues/727
* SemVer allows "number + build metadata" format - https://github.com/fsprojects/Paket/issues/704
* `paket push` shows status information - https://github.com/fsprojects/Paket/pull/695
* BUGFIX: Maintain order of content file items - https://github.com/fsprojects/Paket/pull/722
* BUGFIX: `Convert-from-nuget` ignores disabled NuGet feeds - https://github.com/fsprojects/Paket/pull/720
* BUGFIX: Smart install should not remove sources from `paket.dependencies` - https://github.com/fsprojects/Paket/pull/726
* BUGFIX: Smart install should create paket.lock if we have references files - https://github.com/fsprojects/Paket/pull/725
* COSMETICS: better tracing of intermediate resolution conflicts

#### 0.34.0 - 12.03.2015
* `paket pack` pretty-prints it's nuspec - https://github.com/fsprojects/Paket/issues/691
* Paket packs .MDBs docs into the nupkg - https://github.com/fsprojects/Paket/issues/693
* paket pack / paket.template support wildcard patterns - https://github.com/fsprojects/Paket/issues/690
* Allow empty lines in `paket.template` and report file name if parser fails - https://github.com/fsprojects/Paket/issues/692
* BUGFIX: paket.template - file type respects dir without slash at the end - https://github.com/fsprojects/Paket/issues/698
* BUGFIX: paket-files folder is alwaays relative to `paket.dependencies` - https://github.com/fsprojects/Paket/issues/564
* BUGFIX: `paket install` respects manual paket nodes - https://github.com/fsprojects/Paket/issues/679

#### 0.33.0 - 10.03.2015
* Paket packs XML docs into the nupkg - https://github.com/fsprojects/Paket/issues/689
* BUGFIX: Install settings from `paket.dependencies` should override package settings - https://github.com/fsprojects/Paket/issues/688

#### 0.32.0 - 09.03.2015
* PERFORMANCE: If resolver runs into conflict then use Warnsdorff's rule - https://github.com/fsprojects/Paket/pull/684
* BUGFIX: Fixed Linux install scripts - https://github.com/fsprojects/Paket/pull/681
* Support for WinExe output type - https://github.com/fsprojects/Paket/pull/675
* BUGFIX: Fix Nuget compat issue with leading zeros - https://github.com/fsprojects/Paket/pull/672
* BUGFIX: Detect inter project dependencies without matching package id - https://github.com/fsprojects/Paket/pull/671
* BUGFIX: Parse prerelease numbers into bigint since ints might overflow - https://github.com/fsprojects/Paket/pull/667
* BUGFIX: Optional fields in template files are read correctly - https://github.com/fsprojects/Paket/pull/666
* BUGFIX: Better url and endpoint handling in `paket push` - https://github.com/fsprojects/Paket/pull/663
* COSMETICS: Better tracing when resolver runs into conflict - https://github.com/fsprojects/Paket/pull/684
* COSMETICS: Better error message when a package is listed twice in `paket.references` - https://github.com/fsprojects/Paket/pull/686
* COSMETICS: Use Chessie for ROP - https://github.com/fsprojects/Chessie

#### 0.31.2 - 26.02.2015
* BUGFIX: Robust and much faster template file parser - https://github.com/fsprojects/Paket/pull/660

#### 0.31.1 - 25.02.2015
* Use latest FAKE tasks

#### 0.31.0 - 25.02.2015
* BUGFIX: Fix help for init command - https://github.com/fsprojects/Paket/pull/654
* BUGFIX: Allow non-standard API endpoint for push - https://github.com/fsprojects/Paket/pull/652
* BUGFIX: Special case nuget.org
* BUGFIX: paket add/remove with just project name - https://github.com/fsprojects/Paket/pull/650
* BUGFIX: Uploading packages as multiform content type - https://github.com/fsprojects/Paket/pull/651
* BUGFIX: Handle transient dependencies better in pack command - https://github.com/fsprojects/Paket/pull/649
* BUGFIX: Only load custom attributes if not given in TemplateFile or cmd parameter
* BUGFIX: Detect .NET 4.5.1 - https://github.com/fsprojects/Paket/pull/647

#### 0.30.0 - 23.02.2015
* New command: `paket pack` - http://fsprojects.github.io/Paket/paket-pack.html
* New command: `paket push` - http://fsprojects.github.io/Paket/paket-push.html
* Improved command line help - https://github.com/fsprojects/Paket/pull/639
* BUGFIX: fix no_auto_restore option parsing - https://github.com/fsprojects/Paket/issues/632

#### 0.29.0 - 18.02.2015
* Allow local NuGet sources with spaces in `paket.dependencies` - https://github.com/fsprojects/Paket/issues/616
* Streamlined install options in `paket.dependencies` and `paket.references` - https://github.com/fsprojects/Paket/issues/587
* Allow to opt-out of targets import - https://github.com/fsprojects/Paket/issues/587
* New option to add/remove packages for a single project - https://github.com/fsprojects/Paket/pull/610
* BUGFIX: Blacklisted Microsoft.Bcl.Build.targets - https://github.com/fsprojects/Paket/issues/618
* BUGFIX: Selective update doesn't add package twice from `paket.references` anymore
* BUGFIX: `paket install` installs GitHub source files
* COSMETICS: Respect home directories on mono - https://github.com/fsprojects/Paket/issues/612
* COSMETICS: `paket add` inserts the new package in alphabetical position - https://github.com/fsprojects/Paket/issues/596

#### 0.28.0 - 16.02.2015
* Add a simple API which allows to retrieve NuGet v3 autocomplete
* Allow unix-style comments in `paket.dependencies` file
* BUGFIX: `paket restore` does not fail on missing `paket.version` files - https://github.com/fsprojects/Paket/issues/600
* BUGFIX: Parsing of conditional dependencies should detect portable case - https://github.com/fsprojects/Paket/issues/594
* BUGFIX: Prerelease requirements in `paket.dependencies` should override package dependencies - https://github.com/fsprojects/Paket/issues/607
* BUGFIX: Try to ease the pain with mono bug in Process class - https://github.com/fsprojects/Paket/issues/599
* BUGFIX: `paket restore` does not re-download http references - https://github.com/fsprojects/Paket/issues/592
* BUGFIX: Make DeletePaketNodes more robust - https://github.com/fsprojects/Paket/issues/591
* BUGFIX: Install content files on mono - https://github.com/fsprojects/Paket/issues/561
* BUGFIX: Install process doesn't duplicate Imports of targets files any more - https://github.com/fsprojects/Paket/issues/588
* BUGFIX: Don't remove comments from `paket.dependencies` file - https://github.com/fsprojects/Paket/issues/584
* COSMETICS: Paket should not reformat app/web.config files while changing assembly redirects - https://github.com/fsprojects/Paket/issues/597

#### 0.27.0 - 07.02.2015
* Install process will reference `.props` and `.targets` files from NuGet packages - https://github.com/fsprojects/Paket/issues/516
* Don't internalize in paket.exe during ILMerge
* Allow to download from pre-authenticated MyGet feed - https://github.com/fsprojects/Paket/issues/466
* BUGFIX: Fix `paket install --hard` for FSharp.Core - https://github.com/fsprojects/Paket/issues/579
* BUGFIX: `paket convert-from-nuget` ignores casing when looking for nuget.targets - https://github.com/fsprojects/Paket/issues/580
* BUGFIX: `paket install` correctly parses HTTP references - https://github.com/fsprojects/Paket/pull/571
* BUGFIX: `paket.dependencies` parser now fails if tokens are not valid
* COSMETICS: Prerelease strings are checked that they don't contain operators
* COSMETICS: Create an install function in the API which takes a `paket.dependencies` file as text - https://github.com/fsprojects/Paket/issues/576

#### 0.26.0 - 31.01.2015
* Allow to opt-out of old frameworks in `paket.dependencies` - http://fsprojects.github.io/Paket/nuget-dependencies.html#Framework-restrictions
* Allow `copy_local` settings in `paket.references` - http://fsprojects.github.io/Paket/references-files.html#copy_local-settings
* COSMETICS: `paket.lock` beautification for HTTP specs - https://github.com/fsprojects/Paket/pull/571

#### 0.25.0 - 25.01.2015
* BUGFIX: If more than one TargetFramework-specific dependency to the same package exist, we take the latest one - https://github.com/fsprojects/Paket/pull/567
* BUGFIX: Removes interactive-shell-check on `add auth` - https://github.com/fsprojects/Paket/pull/565
* BUGFIX: Can parse open NuGet ranges in brackets - https://github.com/fsprojects/Paket/issues/560
* BUGFIX: Detect `net35-client` - https://github.com/fsprojects/Paket/issues/559
* BUGFIX: Show help for `auto-restore` command - https://github.com/fsprojects/Paket/pull/558

#### 0.24.0 - 19.01.2015
* Allow to disable Visual Studio NuGet package restore - http://fsprojects.github.io/Paket/paket-auto-restore.html
* BUGFIX: Probe for unnormalized and normalized versions in local NuGet feeds - https://github.com/fsprojects/Paket/issues/556

#### 0.23.0 - 15.01.2015
* Refactored `init` & `init auto restore` to Railway Oriented Programming - https://github.com/fsprojects/Paket/pull/533
* Refactored FindRefs to Railway Oriented Programming - https://github.com/fsprojects/Paket/pull/529
* BUGFIX: paket.bootstrapper.exe and paket.exe use better proxy detection - https://github.com/fsprojects/Paket/pull/552
* BUGFIX: `paket add` offered to add dependencies even when they are already added - https://github.com/fsprojects/Paket/issues/550
* BUGFIX: Detect `Net20-client` - https://github.com/fsprojects/Paket/issues/547
* BUGFIX: Give better error message when package is not found in a local feed - https://github.com/fsprojects/Paket/issues/545
* BUGFIX: Don't download gists that are up-to-date - https://github.com/fsprojects/Paket/issues/513
* BUGFIX: fix parsing of longer http links - https://github.com/fsprojects/Paket/pull/536
* BUGFIX: Detect correct `paket.references` filenames during convert-from-nuget
* BUGFIX: If no package source is found during convert-from-nuget we use the default NuGet feed
* COSMETICS: Config file is only saved when needed
* COSMETICS: Ignore completely empty lib folders
* COSMETICS: `paket convert-from-nuget` warns if it can't find a NuGet feed - https://github.com/fsprojects/Paket/issues/548
* COSMETICS: Remove icon from bootstrapper to make file size much smaller

#### 0.22.0 - 05.01.2015
* Bootstrapper avoids github API - https://github.com/fsprojects/Paket/issues/510
* Refactoring to Railwal Oriented Programming - http://fsharpforfunandprofit.com/rop/
* Always trim line end in lockfile
* Improved binding redirects detection - https://github.com/fsprojects/Paket/pull/507
* Don't catch NullReferenceExceptions for now - https://github.com/fsprojects/Paket/issues/505
* BUGFIX: Paket update nuget X doesn't work - https://github.com/fsprojects/Paket/issues/512

#### 0.21.0 - 02.01.2015
* New `--log-file` parameter allows to trace into logfile - https://github.com/fsprojects/Paket/pull/502
* Trace stacktrace on all NullReferenceExceptions - https://github.com/fsprojects/Paket/issues/500
* Paket.locked file has 2 minute timeout
* BUGFIX: Detect the version of a GitHub gist correctly - https://github.com/fsprojects/Paket/issues/499
* BUGFIX: Dependencies file saves http and gist links correctly - https://github.com/fsprojects/Paket/issues/498
* BUGFIX: Don't relax "OverrideAll" conditions during `paket install`
* BUGFIX: fix priority of parsing atom nuget feed for package Id - https://github.com/fsprojects/Paket/issues/494
* BUGFIX: fix JSON deserializer and reactivate cache - https://github.com/fsprojects/Paket/pull/495
* BUGFIX: Make the file search for app.config and web.config case insensitive - https://github.com/fsprojects/Paket/issues/493
* BUGFIX: Don't add duplicate lines in `packet.dependencies` - https://github.com/fsprojects/Paket/issues/492
* BUGFIX: Keep framework restrictions in `paket install`- https://github.com/fsprojects/Paket/issues/486
* WORKAROUND: Do not fail on BadCrcException during unzip and only show a warning - https://github.com/fsprojects/Paket/issues/484
* WORKAROUND: Disable NuGet v3 feed for now - seems to be unreliable.
* PERFORMANCE: Don't parse project files twice - https://github.com/fsprojects/Paket/issues/487
* PERFORMANCE: Cache platform penalty calculation - https://github.com/fsprojects/Paket/issues/487
* PERFORMANCE: Use StringBuilder for path replacement - https://github.com/fsprojects/Paket/issues/487
* PERFORMANCE: Cache feed errors - https://github.com/fsprojects/Paket/issues/487
* PERFORMANCE: Put feed url into cache filename - https://github.com/fsprojects/Paket/issues/487
* PERFORMANCE: Relax prerelease requirements for pinned versions - https://github.com/fsprojects/Paket/issues/487
* PERFORMANCE: Don't enumerate all files, since we only need lib files - https://github.com/fsprojects/Paket/issues/487
* PERFORMANCE: Pin sourcefile dependencies - https://github.com/fsprojects/Paket/issues/487
* PERFORMANCE: Cache path penalty calculation - https://github.com/fsprojects/Paket/issues/487
* PERFORMANCE: Cache path extraction - https://github.com/fsprojects/Paket/issues/487

#### 0.20.1 - 30.12.2014
* COSMETICS: Trim end of line in lockfile.

#### 0.20.0 - 29.12.2014
* `paket install` performs a selective update based on the changes in the dependencies file - http://fsprojects.github.io/Paket/lock-file.html#Performing-updates
* Paket.exe acquires a lock for all write processes - https://github.com/fsprojects/Paket/pull/469
* New command to add credentials - http://fsprojects.github.io/Paket/paket-config.html#Add-credentials
* Smarter conditional NuGet dependencies - https://github.com/fsprojects/Paket/pull/462
* If environment auth variables are empty a fallback to the config is used- https://github.com/fsprojects/Paket/pull/459
* Better handling for multiple files from same GitHub repository - https://github.com/fsprojects/Paket/pull/451
* Extend Public API for plugin
* BUGFIX: Remove parsing of invalid child element of ProjectReference - https://github.com/fsprojects/Paket/pull/453
* BUGFIX: Don't add NuGet packages twice to a references file - https://github.com/fsprojects/Paket/pull/460
* BUGFIX: Use Max strategy for `paket outdated --ingore-constraints` - https://github.com/fsprojects/Paket/pull/463
* BUGFIX: Don't delete downloaded github zip file
* BUGFIX: Cannot install nuget packages from local TeamCity feeds due to proxy - https://github.com/fsprojects/Paket/pull/482
* BUGFIX: Don't touch framework assemblies if not needed
* BUGFIX: Check versions file synchronously
* BUGFIX: Restore console color after handling exception - https://github.com/fsprojects/Paket/pull/467
* COSMETICS: `>= 0` version range simplified to empty string - https://github.com/fsprojects/Paket/pull/449
* COSMETICS: Paket.exe and paket.bootstrapper.exe have a logo - https://github.com/fsprojects/Paket/pull/473

#### 0.18.0 - 09.12.2014
* Show command help on `--help` - https://github.com/fsprojects/Paket/pull/437
* Allow to opt in to BindingRedirects - https://github.com/fsprojects/Paket/pull/436
* Don't run simplify in strict mode - https://github.com/fsprojects/Paket/pull/443
* Allow to remove NuGet packages in interactive mode - https://github.com/fsprojects/Paket/pull/432
* Added auto-unzip of downloaded archives - https://github.com/fsprojects/Paket/pull/430
* Allow to reference binary files via http reference - https://github.com/fsprojects/Paket/pull/427
* Faster BindingRedirects - https://github.com/fsprojects/Paket/pull/414
* Using a different FSharp.Core NuGet package - https://github.com/fsprojects/Paket/pull/416
* Find the paket.references file in upper directories - https://github.com/fsprojects/Paket/pull/409
* Allow `paket.references` files in upper directories - https://github.com/fsprojects/Paket/pull/403
* Clear failure message for `paket simplify`, when lock file is outdated - https://github.com/fsprojects/Paket/pull/403
* BUGFIX: `Selective update` updates only dependent packages - https://github.com/fsprojects/Paket/pull/410
* BUGFIX: If there are only prereleases we should just take these
* BUGFIX: `paket update nuget <name>` fails if <name> was not found in lockfile - https://github.com/fsprojects/Paket/issues/404
* BUGFIX: Unescape library filename - https://github.com/fsprojects/Paket/pull/412
* BUGFIX: Allow to reference multiple files from same repository directory - https://github.com/fsprojects/Paket/pull/445
* BUGFIX: Don't reference satellite assemblies - https://github.com/fsprojects/Paket/pull/444
* BUGFIX: Binding redirect version is picked from highest library version - https://github.com/fsprojects/Paket/pull/422
* BUGFIX: Handle numeric part of PreRelease identifiers correctly - https://github.com/fsprojects/Paket/pull/426
* BUGFIX: Fixed casing issue in selective update - https://github.com/fsprojects/Paket/pull/434
* BUGFIX: Parse http links from lockfile
* BUGFIX: Calculate dependencies file name for http resources - https://github.com/fsprojects/Paket/pull/428

#### 0.17.0 - 29.11.2014
* FrameworkHandling: Support more portable profiles and reduce the impact in the XML file
* FrameworkHandling: support extracting Silverlight5.0 and NetCore4.5 - https://github.com/fsprojects/Paket/pull/389
* New command `paket init` - http://fsprojects.github.io/Paket/paket-init.html
* Better error message for missing files in paket.lock file - https://github.com/fsprojects/Paket/pull/402
* BUGFIX: Crash on 'install' when input seq was empty - https://github.com/fsprojects/Paket/pull/395
* BUGFIX: Handle multiple version results from NuGet - https://github.com/fsprojects/Paket/pull/393

#### 0.16.0 - 23.11.2014
* Integrate BindingRedirects into Paket install process - https://github.com/fsprojects/Paket/pull/383
* BUGFIX: Download of GitHub files should clean it's own directory - https://github.com/fsprojects/Paket/issues/385
* BUGFIX: Don't remove custom framework references - https://github.com/fsprojects/Paket/issues/376
* BUGFIX: Path to dependencies file is now relative after `convert-from-nuget` - https://github.com/fsprojects/Paket/pull/379
* BUGFIX: Restore command in targets file didn't work with spaces in paths - https://github.com/fsprojects/Paket/issues/375
* BUGFIX: Detect FrameworkReferences without restrictions in nuspec file and install these
* BUGFIX: Read sources even if we don't find packages - https://github.com/fsprojects/Paket/issues/372

#### 0.15.0 - 19.11.2014
* Allow to use basic framework restrictions in NuGet packages - https://github.com/fsprojects/Paket/issues/307
* Support feeds that don't support NormalizedVersion - https://github.com/fsprojects/Paket/issues/361
* BUGFIX: Use Nuget v2 as fallback
* BUGFIX: Accept and normalize versions like 6.0.1302.0-Preview - https://github.com/fsprojects/Paket/issues/364
* BUGFIX: Fixed handling of package dependencies containing string "nuget" - https://github.com/fsprojects/Paket/pull/363

#### 0.14.0 - 14.11.2014
* Uses Nuget v3 API, which enables much faster resolver
* BUGFIX: Keep project file order similar to VS order
* Support unlisted dependencies if nothing else fits - https://github.com/fsprojects/Paket/issues/327

#### 0.13.0 - 11.11.2014
* New support for general HTTP dependencies - http://fsprojects.github.io/Paket/http-dependencies.html
* New F# Interactive support - http://fsprojects.github.io/Paket/reference-from-repl.html
* New `paket find-refs` command - http://fsprojects.github.io/Paket/paket-find-refs.html
* Migration of NuGet source credentials during `paket convert-from-nuget` - http://fsprojects.github.io/Paket/paket-convert-from-nuget.html#Migrating-NuGet-source-credentials
* Bootstrapper uses .NET 4.0 - https://github.com/fsprojects/Paket/pull/355
* Adding --ignore-constraints to `paket outdated` - https://github.com/fsprojects/Paket/issues/308
* PERFORMANCE: If `paket add` doesn't change the `paket.dependencies` file then the resolver process will be skipped
* BUGFIX: `paket update nuget [PACKAGENAME]` should use the same update strategy as `paket add` - https://github.com/fsprojects/Paket/issues/330
* BUGFIX: Trailing whitespace is ignored in `paket.references`

#### 0.12.0 - 07.11.2014
* New global paket.config file - http://fsprojects.github.io/Paket/paket-config.html
* Trace warning when we replace NuGet.exe with NuGet.CommandLine - https://github.com/fsprojects/Paket/issues/320
* Allow to parse relative NuGet folders - https://github.com/fsprojects/Paket/issues/317
* When paket skips a framework install because of custom nodes it shows a warning - https://github.com/fsprojects/Paket/issues/316
* Remove the namespaces from the nuspec parser - https://github.com/fsprojects/Paket/pull/315
* New function which extracts the TargetFramework of a given projectfile.
* New function which calculates dependencies for a given projectfile.
* Project output type can be detected from a project file
* Allow to retrieve inter project dependencies from a project file
* BUGFIX: Exclude unlisted NuGet packages in Resolver - https://github.com/fsprojects/Paket/issues/327
* BUGFIX: Detect Lib vs. lib folder on Linux - https://github.com/fsprojects/Paket/issues/332
* BUGFIX: Paket stopwatch was incorrect - https://github.com/fsprojects/Paket/issues/326
* BUGFIX: Paket failed on generating lockfile for LessThan version requirement - https://github.com/fsprojects/Paket/pull/314
* BUGFIX: Don't match suffixes in local NuGet packages - https://github.com/fsprojects/Paket/issues/317
* BUGFIX: Don't fail with NullReferenceException when analyzing nuget.config - https://github.com/fsprojects/Paket/issues/319

#### 0.11.0 - 29.10.2014
* Build a merged install model with all packages - https://github.com/fsprojects/Paket/issues/297
* `paket update` command allows to set a version - http://fsprojects.github.io/Paket/paket-update.html#Updating-a-single-package
* `paket.targets` is compatible with specific references files - https://github.com/fsprojects/Paket/issues/301
* BUGFIX: Paket no longer leaves transitive dependencies in lockfile after remove command - https://github.com/fsprojects/Paket/pull/306
* BUGFIX: Don't use "global override" for selective update process - https://github.com/fsprojects/Paket/issues/310
* BUGFIX: Allow spaces in quoted parameter parsing - https://github.com/fsprojects/Paket/pull/311

#### 0.10.0 - 24.10.2014
* Initial version of `paket remove` command - http://fsprojects.github.io/Paket/paket-remove.html
* Paket add doesn't fail on second attempt - https://github.com/fsprojects/Paket/issues/295
* Report full paths when access is denied - https://github.com/fsprojects/Paket/issues/242
* Visual Studio restore only restores for the current project
* BUGFIX: Selective update keeps all other versions
* BUGFIX: Install process accepts filenames with `lib`
* BUGFIX: Fix !~> resolver
* BUGFIX: Use normal 4.0 framework libs when we only specify net40
* BUGFIX: Fix timing issue with paket install --hard - https://github.com/fsprojects/Paket/issues/293
* BUGFIX: Fix namespace handling in nuspec files
* BUGFIX: Add default nuget source to dependencies file if original project has no source

#### 0.9.0 - 22.10.2014
* Allow to restore packages from paket.references files - http://fsprojects.github.io/Paket/paket-restore.html
* Detect local nuspec with old XML namespace - https://github.com/fsprojects/Paket/issues/283
* `paket add` command tries to keep all other packages stable.
* Added another profile mapping for Profile136 - https://github.com/fsprojects/Paket/pull/262
* More portable profiles - https://github.com/fsprojects/Paket/issues/281
* Added net11 to framework handling - https://github.com/fsprojects/Paket/pull/269
* Create references for Win8 - https://github.com/fsprojects/Paket/issues/280
* Detect VS automatic nuget restore and create paket restore - http://fsprojects.github.io/Paket/paket-convert-from-nuget.html#Automated-process
* `paket convert-from-nuget` doesn't duplicate paket solution items - https://github.com/fsprojects/Paket/pull/286
* BUGFIX: Paket removes old framework references if during install - https://github.com/fsprojects/Paket/issues/274
* BUGFIX: Don't let the bootstrapper fail if we already have a paket.exe
* BUGFIX: Use the Id property when NuGet package name and id are different - https://github.com/fsprojects/Paket/issues/265

#### 0.8.0 - 15.10.2014
* Smarter install in project files
* Paket handles .NET 4.5.2 and .NET 4.5.3 projects - https://github.com/fsprojects/Paket/issues/260
* New command: `paket update nuget <package id>` - http://fsprojects.github.io/Paket/paket-update.html#Updating-a-single-package
* BUGFIX: Do not expand auth when serializing dependencies file - https://github.com/fsprojects/Paket/pull/259
* BUGFIX: Create catch all case for unknown portable frameworks

#### 0.7.0 - 14.10.2014
* Initial support for referencing full github projects - http://fsprojects.github.io/Paket/http-dependencies.html#Referencing-a-GitHub-repository
* Allow to use all branches in GitHub sources - https://github.com/fsprojects/Paket/pull/249
* Initial support for frameworkAssemblies from nuspec - https://github.com/fsprojects/Paket/issues/241
* Download github source files with correct encoding - https://github.com/fsprojects/Paket/pull/248
* Add FSharp.Core.Microsoft.Signed as dependency
* Install model uses portable versions for net40 and net45 when package doesn't contain special versions
* Install command displays existing versions if constraint does not match any version
* Restore command doesn't calc install model.
* Use https in DefaultNugetStream - https://github.com/fsprojects/Paket/pull/251
* BUGFIX: Paket only deletes files which will are downloaded by init-auto-restore process - https://github.com/fsprojects/Paket/pull/254
* BUGFIX: Paket convert-from-nuget failed when package source keys contain invalid XML element chars - https://github.com/fsprojects/Paket/issues/253

#### 0.6.0 - 11.10.2014
* New restore command - http://fsprojects.github.io/Paket/paket-restore.html
* Report if we can't find packages for top level dependencies.
* Faster resolver
* Try /FindPackagesById before /Packages for nuget package version no. retrieval
* New Paket.Core package on NuGet - https://www.nuget.org/packages/Paket.Core/
* BUGFIX: Prefer full platform builds over portable builds

#### 0.5.0 - 09.10.2014
* Bootstrapper will only download stable releases by default - http://fsprojects.github.io/Paket/bootstrapper.html
* New installer model allows better compatibility with NuGet and should be much faster
* Supporting dot for references file - http://fsprojects.github.io/Paket/http-dependencies.html
* Supporting pagination for long NuGet feeds - https://github.com/fsprojects/Paket/issues/223
* Create a "use exactly this version" operator in order to override package conflicts - http://fsprojects.github.io/Paket/nuget-dependencies.html#Use-exactly-this-version-constraint
* New `content none` mode in paket.dependencies - http://fsprojects.github.io/Paket/dependencies-file.html#No-content-option
* Allow source files in content folder of NuGet packages
* No -D needed for Linux installer - https://github.com/fsprojects/Paket/pull/210
* Content files like `_._`, `*.transform` and `*.pp` are ignored - https://github.com/fsprojects/Paket/issues/207
* The `convert-from-nuget` command adds .paket folder to the sln - https://github.com/fsprojects/Paket/issues/206
* Removed duplicate transitive dependencies from lock file - https://github.com/fsprojects/Paket/issues/200
* If the package download failed Paket retries with force flag
* The `convert-from-nuget` commands sorts the dependencies file
* Use credentials from nuget.config on paket convert-from-nuget - https://github.com/fsprojects/Paket/issues/198
* Deploy fixed targets file - https://github.com/fsprojects/Paket/issues/172
* New [--pre] and [--strict] modes for paket outdated - http://fsprojects.github.io/Paket/paket-outdated.html
* New --no-auto-restore option for `convert-from-nuget` command - http://fsprojects.github.io/Paket/paket-convert-from-nuget.html#Automated-process
* Adding support for new portable profiles
* paket.exe is now signed
* Allow to reference .exe files from NuGet packages
* Use default proxy in paket.exe and bootstrapper.exe - https://github.com/fsprojects/Paket/issues/226
* Keep order of sources in paket.dependencies - https://github.com/fsprojects/Paket/issues/233
* BREAKING CHANGE: Removed --dependencies-file option - from now on it's always paket.dependencies
* BUGFIX: Bootstrapper will not throw NullReferenceException on broken paket.exe downloads
* BUGFIX: Authentication information will not be put in cache
* BUGFIX: Fixes cache issue when using multiple NuGet sources
* BUGFIX: Fixes potential casing issue on Windows
* BUGFIX: paket-files need to go to the top of a project file
* BUGFIX: Do not look for MinimalVisualStudioVersion when adding paket folder to solution - https://github.com/fsprojects/Paket/pull/221
* COSMETICS: Throw better error message if we don't get any versions from NuGet source

#### 0.4.0 - 28.09.2014
* Resolve dependencies for github modules - http://fsprojects.github.io/Paket/http-dependencies.html#Remote-dependencies
* New [--interactive] mode for paket simplify - http://fsprojects.github.io/Paket/paket-simplify.html
* Don't use version in path for github files.
* Better error message when a package resolution conflict arises.

#### 0.3.0 - 25.09.2014
* New command: paket add [--interactive] - http://fsprojects.github.io/Paket/paket-add.html
* New command: paket simplify - http://fsprojects.github.io/Paket/paket-simplify.html
* Better Visual Studio integration by using paket.targets file - http://fsprojects.github.io/Paket/paket-auto-restore.html
* Support for NuGet prereleases - http://fsprojects.github.io/Paket/nuget-dependencies.html#PreReleases
* Support for private NuGet feeds - http://fsprojects.github.io/Paket/nuget-dependencies.html#NuGet-feeds
* New NuGet package version constraints - http://fsprojects.github.io/Paket/nuget-dependencies.html#Further-version-constraints
* Respect case sensitivity for package paths for Linux - https://github.com/fsprojects/Paket/pull/137
* Improved convert-from-nuget command - http://fsprojects.github.io/Paket/paket-convert-from-nuget.html
* New paket.bootstrapper.exe (7KB) allows to download paket.exe from github.com - http://fsprojects.github.io/Paket/paket-auto-restore.html
* New package resolver algorithm
* Better verbose mode - use -v flag
* Version info is shown at paket.exe start
* paket.lock file is sorted alphabetical (case-insensitive)
* Linked source files now all go underneath a "paket-files" folder.
* BUGFIX: Ensure the NuGet cache folder exists
* BUGFIX: Async download fixed on mono

#### 0.2.0 - 17.09.2014
* Allow to directly link GitHub files - http://fsprojects.github.io/Paket/http-dependencies.html
* Automatic NuGet conversion - http://fsprojects.github.io/Paket/paket-convert-from-nuget.html
* Cleaner syntax in paket.dependencies - https://github.com/fsprojects/Paket/pull/95
* Strict mode - https://github.com/fsprojects/Paket/pull/104
* Detecting portable profiles
* Support content files from nuget - https://github.com/fsprojects/Paket/pull/84
* Package names in Dependencies file are no longer case-sensitive - https://github.com/fsprojects/Paket/pull/108

#### 0.1.4 - 16.09.2014
* Only vbproj, csproj and fsproj files are handled

#### 0.1.3 - 15.09.2014
* Detect FSharpx.Core in packages

#### 0.1.2 - 15.09.2014
* --hard parameter allows better transition from NuGet.exe

#### 0.1.0 - 12.09.2014
* We are live - yay!<|MERGE_RESOLUTION|>--- conflicted
+++ resolved
@@ -1,9 +1,7 @@
-<<<<<<< HEAD
-#### 5.86.0-alpha002 - 17.08.2017
+#### 5.86.0-alpha003 - 19.08.2017
 * BUGFIX: Fixed feed Warnings and added blacklisting - https://github.com/fsprojects/Paket/pull/2582
-=======
+
 #### 5.85.8 - 18.08.2017
->>>>>>> 4fb5bec3
 * BUGFIX: No file links were created when using File: references in .NET Core projects - https://github.com/fsprojects/Paket/issues/2622
 
 #### 5.85.7 - 17.08.2017
