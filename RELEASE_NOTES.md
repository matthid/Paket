--- conflicted
+++ resolved
@@ -1,17 +1,15 @@
-<<<<<<< HEAD
-#### 4.0.0-beta007 - 29.01.2017
+#### 4.0.0-beta008 - 30.01.2017
 * Make Paket compatible with DotNet SDK preview3
 * Tail Recursive Package Resolution - https://github.com/fsprojects/Paket/pull/2066
 * Reorganized resolver - https://github.com/fsprojects/Paket/pull/2039
 * USABILITY: Added option to have paket restore fail on check failure - https://github.com/fsprojects/Paket/pull/1963
 * Generate load scripts on install abidding to new paket.dependencies option - https://fsprojects.github.io/Paket/dependencies-file.html#Generate-load-scripts
-=======
+
 #### 3.35.0 - 30.01.2017
 * Added "netcoreapp1.1" support - https://github.com/fsprojects/Paket/pull/2129
 * BUGFIX: Ensures that boostrapper --help always work - https://github.com/fsprojects/Paket/pull/2128
 * USABILITY: Reports broken project dependencies properly - https://github.com/fsprojects/Paket/pull/2131
 * USABILITY: Added details for "clear-cache" in --verbose mode - https://github.com/fsprojects/Paket/pull/2130
->>>>>>> 9dfe5ff7
 
 #### 3.34.0 - 29.01.2017
 * BUGFIX: Support GitHub dependencies with spaces - https://github.com/fsprojects/Paket/pull/2127
