--- conflicted
+++ resolved
@@ -1,12 +1,10 @@
-<<<<<<< HEAD
-#### 3.0.0-alpha025 - 13.01.2016
+#### 3.0.0-alpha026 - 14.01.2016
 * Allow to reference git repositories - http://fsprojects.github.io/Paket/git-dependencies.html
 * Allow to run build commands on git repositories - http://fsprojects.github.io/Paket/git-dependencies.html#Running-a-build-in-git-repositories
 * Allow to use git repositories as NuGet source - http://fsprojects.github.io/Paket/git-dependencies.html#Using-Git-repositories-as-NuGet-source
-=======
-#### 2.42.7 - 13.01.2016
+
+#### 2.42.7 - 14.01.2016
 * PERFORMANCE: Fix issue with bad performance - https://github.com/fsprojects/Paket/issues/1387
->>>>>>> f1cb827e
 
 #### 2.42.6 - 13.01.2016
 * BUGFIX: Fix path issue
