--- conflicted
+++ resolved
@@ -1,28 +1,14 @@
-<<<<<<< HEAD
-#### 3.0.0-alpha074 - 17.03.2016
+#### 3.0.0-alpha075 - 19.03.2016
 * Allow to reference git repositories - http://fsprojects.github.io/Paket/git-dependencies.html
 * Allow to run build commands on git repositories - http://fsprojects.github.io/Paket/git-dependencies.html#Running-a-build-in-git-repositories
 * Allow to use git repositories as NuGet source - http://fsprojects.github.io/Paket/git-dependencies.html#Using-Git-repositories-as-NuGet-source
 * Garbage collection in packages folder - https://github.com/fsprojects/Paket/pull/1491
 
-#### 2.52.15 - 17.03.2016
-* USABILITY: Automatically retry with force flag if we can't get package details for a given version - https://github.com/fsprojects/Paket/issues/1526
-
-#### 2.52.14 - 17.03.2016
-* BUGFIX: Restore resolver performance - https://github.com/fsprojects/Paket/issues/1524
-
-#### 2.52.10 - 17.03.2016
-* BUGFIX: Native settings are filered correctly - https://github.com/fsprojects/Paket/issues/1523
-
-#### 2.52.9 - 16.03.2016
-* USABILITY: Improved error message when paket.dependencies can't be found - https://github.com/fsprojects/Paket/pull/1519
-=======
 #### 2.53.0 - 19.03.2016
 * Allow to restore recursively from remote dependencies file - https://github.com/fsprojects/Paket/issues/1507
 * BUGFIX: Fix mixed mode solutions with Native - https://github.com/fsprojects/Paket/issues/1523
 * BUGFIX: Do not generate useless true conditions for Native - https://github.com/fsprojects/Paket/issues/1523
 * BUGFIX: Native settings are filtered correctly - https://github.com/fsprojects/Paket/issues/1523
->>>>>>> 816493ac
 * BUGFIX: Force resolver to look into deeper levels - https://github.com/fsprojects/Paket/issues/1520
 * COSMETICS: Emit net40-full moniker instead of net-40
 * COSMETICS: Simplify single when conditions with single true statement
