<<<<<<< HEAD
#### 1.13.0-alpha002 - 09.06.2015
* Allow link:false settings for file references in `paket.references` files
=======
#### 1.12.1 - 10.06.2015
* BUGFIX: `paket update` did not pick latest prerelease version of indirect dependency - https://github.com/fsprojects/Paket/issues/866
>>>>>>> 2d47eff6

#### 1.12.0 - 09.06.2015
* BUGFIX: Paket add should not update the package if it's already there
* BUGFIX: "copy_local" was not respected for indirect dependencies - https://github.com/fsprojects/Paket/issues/856
* BUGFIX: Suggest only packages from the installed sources - https://github.com/fsprojects/Paket.VisualStudio/issues/57
* BUGFIX: Trace license warning only in verbose mode - https://github.com/fsprojects/Paket/issues/862
* BUGFIX: Fix ./ issues during pack
* BUGFIX: Serialize != operator correctly - https://github.com/fsprojects/Paket/issues/857
* COSMETICS: Don't save the `paket.lock` file if it didn't changed

#### 1.11.0 - 08.06.2015
* Support for cancelling bootstrapper - https://github.com/fsprojects/Paket/pull/860

#### 1.10.1 - 08.06.2015
* Increase timeout for restricted access mode - https://github.com/fsprojects/Paket/issues/858

#### 1.10.0 - 02.06.2015
* `paket init` puts Paket binaries into the project path - https://github.com/fsprojects/Paket/pull/853
* Do not duplicate files in the nupkg - https://github.com/fsprojects/Paket/issues/851
* Pack command reuses project version if directly given - https://github.com/fsprojects/Paket/issues/837
* BUGFIX: `paket install` was not respecting `content:none` - https://github.com/fsprojects/Paket/issues/854

#### 1.9.0 - 30.05.2015
* Paket pack allows to specify current nuget version as dependency - https://github.com/fsprojects/Paket/issues/837
* BUGFIX: Fix long version of --silent flag - https://github.com/fsprojects/Paket/pull/849

#### 1.8.0 - 28.05.2015
* Implement --no-install and --redirects for "paket update" - https://github.com/fsprojects/Paket/pull/847
* BUGFIX: Fix inconsistent parameter names - https://github.com/fsprojects/Paket/pull/846

#### 1.7.2 - 28.05.2015
* New `--only-referenced` parameter for restore - https://github.com/fsprojects/Paket/pull/843
* Make the output path relative to the dependencies file - https://github.com/fsprojects/Paket/issues/829
* Analyze content files with case insensitive setting - https://github.com/fsprojects/Paket/issues/816
* BUGFIX: Parse NuGet package prerelease versions containing "-" - https://github.com/fsprojects/Paket/issues/841

#### 1.6.0 - 26.05.2015
* Paket init - init dependencies file with default NuGet source
* Allow to init paket in given directory
* Automatically query all package feeds in "Find packages"
* Allow to override install settings in 'paket.dependencies' with values from 'paket.references' - https://github.com/fsprojects/Paket/issues/836
* BUGFIX: `paket install` fails if package version doesn't match .nupkg file - https://github.com/fsprojects/Paket/issues/834
* BUGFIX: Try to work around issue with mono zip functions - https://github.com/fsharp/FAKE/issues/810

#### 1.5.0 - 21.05.2015
* Property tests for dependencies files parser - https://github.com/fsprojects/Paket/pull/807
* EXPERIMENTAL: Query NuGet feeds in parallel
* Allow to specify the directory for `convert-to-nuget` in PublicAPI
* Expose project Guids from project files
* Allow simplify on concrete dependencies file
* Allow to specify a concrete template file for `paket pack`
* Add overload in PublicAPI for default Restore
* Better tracing during "update package"
* Allow to register trace functions
* Allow to specify a source feed for Find-Packages and Find-Package-Versions command
* BUGFIX: Fix dates in local nuget packages
* BUGFIX: NullReferenceException in `convert-from-nuget` - https://github.com/fsprojects/Paket/pull/831
* BUGFIX: `Convert-from-nuget` quotes source feeds - https://github.com/fsprojects/Paket/pull/833
* BUGFIX: Observable.ofAsync fires OnCompleted - https://github.com/fsprojects/Paket/pull/835
* BUGFIX: Work around issue with CustomAssemblyAttributes during `paket pack` - https://github.com/fsprojects/Paket/issues/827
* BUGFIX: Fix dates after creating a package
* BUGFIX: Always trim package names from command line
* BUGFIX: Always show default nuget stream in completion

#### 1.4.0 - 08.05.2015
* EXPERIMENTAL: Find-Packages command - http://fsprojects.github.io/Paket/paket-find-packages.html
* EXPERIMENTAL: Find-Package-Versions command - http://fsprojects.github.io/Paket/paket-find-package-versions.html
* EXPERIMENTAL: Show-Installed-Packages command - http://fsprojects.github.io/Paket/paket-show-installed-packages.html
* Expose GetDefinedNuGetFeeds in Public API
* Expose GetSources in Public API
* BUGFIX: NuGet Convert works with empty version strings - https://github.com/fsprojects/Paket/pull/821
* BUGFIX: Don't shortcut conflicting addition
* BUGFIX: Better pin down behaviour during "Smart Update""
* BUGFIX: Only replace nuget package during add if the old one had no version
* BUGFIX: Put fixed packages to the end - https://github.com/fsprojects/Paket/issues/814
* BUGFIX: Fix `paket add` if package is already there - https://github.com/fsprojects/Paket/issues/814
* BUGFIX: Fix `paket add` for very first dependency - https://github.com/fsprojects/Paket/issues/814
* BUGFIX: Paket pack had issues with \ in subfolders - https://github.com/fsprojects/Paket/issues/812
* BZGFIX: Use https://api.nuget.org/v3/index.json for Autocomplete
* BUGFIX: Set exit code to 1 if the command line parser finds error
* BUGFIX: Windows restrictions were not parsed from lockfile - https://github.com/fsprojects/Paket/issues/810
* BUGFIX: Paket tries to keep the alphabetical order when using `paket add` 
* BUGFIX: Do not generate entries for empty extensions in nupkg
* BUGFIX: Portable framework restrictions were not parsed from lockfile - https://github.com/fsprojects/Paket/issues/810
* COSMETICS: "Done" message in bootstrapper
* COSMETICS: -s parameter for Bootstrapper
* COSMETICS: Don't perform unnecessary installs during `paket add`
* COSMETICS: Always print the command on command parser error

#### 1.3.0 - 30.04.2015
* Paket keeps paket.dependencies as stable as possible during edits - https://github.com/fsprojects/Paket/pull/802
* `paket push` doesn't need a dependencies file any more - https://github.com/fsprojects/Paket/issues/800
* Added `--self` for self update of bootstrapper - https://github.com/fsprojects/Paket/issues/791
* BUGFIX: `convert-from-nuget` doen`t duplicate sources anymore - https://github.com/fsprojects/Paket/pull/804

#### 1.2.0 - 24.04.2015
* Add Paket.BootStrapper NuGet package - https://github.com/fsprojects/Paket/issues/790

#### 1.1.3 - 24.04.2015
* Fix StackOverflowException when using local path - https://github.com/fsprojects/Paket/issues/795

#### 1.1.2 - 24.04.2015
* `paket add` should not change dependencies file if the package is misspelled - https://github.com/fsprojects/Paket/issues/798

#### 1.1.1 - 24.04.2015
* Support developmentDependency nuget dependencies - https://github.com/fsprojects/Paket/issues/796

#### 1.1.0 - 23.04.2015
* Pack command is able to detect portable frameworks - https://github.com/fsprojects/Paket/issues/797

#### 1.0.2 - 23.04.2015
* `Convert-from-nuget` removes custom import and targets - https://github.com/fsprojects/Paket/pull/792

#### 1.0.1 - 20.04.2015
* New bootstrapper protects paket.exe from incomplete github downloads - https://github.com/fsprojects/Paket/pull/788 

#### 1.0.0 - 17.04.2015
* Big release from fsharpex

#### 0.42.1 - 17.04.2015
* BUGFIX: Smart Install is no longer adding dependencies to paket.dependencies if specified in paket.references but not in paket.dependencies - https://github.com/fsprojects/Paket/issues/779
* BUGFIX: Fix smart install when we add a pinned version - https://github.com/fsprojects/Paket/issues/777
* Trace NuGet server response in verbose mode - https://github.com/fsprojects/Paket/issues/775
* BUGFIX: Fixing wrong local path detection with `paket install` - https://github.com/fsprojects/Paket/pull/773
* BUGFIX: Fixed zip opening on mono - https://github.com/fsprojects/Paket/pull/774

#### 0.41.0 - 13.04.2015
* New Testimonials page - http://fsprojects.github.io/Paket/testimonials.html
* New `PAKET.VERSION` environment variable for bootstraper - https://github.com/fsprojects/Paket/pull/771
* `convert-from-nuget` aggregates target framework from packages.config files - https://github.com/fsprojects/Paket/pull/768
* Improved config file formatting with indented binding redirects - https://github.com/fsprojects/Paket/pull/769
* BUGFIX: Fixed home path detection - https://github.com/fsprojects/Paket/pull/770
* COSMETICS: Better error message when `paket.dependencies` is missing - https://github.com/fsprojects/Paket/issues/764

#### 0.40.0 - 09.04.2015
* Try to fix dates in Nuget packages - https://github.com/fsprojects/Paket/issues/761
* `convert-from-nuget` reads target framework from packages.config files - https://github.com/fsprojects/Paket/pull/760
* Allow . in target file names for pack - https://github.com/fsprojects/Paket/issues/756

#### 0.39.0 - 08.04.2015
* Upgrading to .NET 4.5
* Removing DotNetZip and using the .NET 4.5 Zip APIs instead - https://github.com/fsprojects/Paket/pull/732
* Boostrapper download without `nuget.exe` - https://github.com/fsprojects/Paket/pull/734
* Added frameworkAssemblies to nuspec templating - https://github.com/fsprojects/Paket/issues/740 
* BUGFIX: Only pick up project output files for pack that exactly match assembly filename - https://github.com/fsprojects/Paket/issues/752
* BUGFIX: Detect Silverlight version in csproj files - https://github.com/fsprojects/Paket/issues/751
* BUGFIX: Fix mono timeout during license download - https://github.com/fsprojects/Paket/issues/746
* BUGFIX: Detect `sl` as Silverlight - https://github.com/fsprojects/Paket/issues/744

#### 0.38.0 - 30.03.2015
* The restore process downloads package licenses automatically - https://github.com/fsprojects/Paket/pull/737

#### 0.37.0 - 28.03.2015
* Fallback to NuGet.exe if the bootstrapper fails to download from GitHub - https://github.com/fsprojects/Paket/pull/733
* COSMETICS: Display the file name if Paket crashes on some invalid file - https://github.com/fsprojects/Paket/pull/730

#### 0.36.0 - 27.03.2015
* Allow to add references section to paket.template file - https://github.com/fsprojects/Paket/issues/721
* Allow to compute libraries for specific framework - https://github.com/fsprojects/Paket/issues/723
* Detect .NET 4.6 - https://github.com/fsprojects/Paket/issues/727
* SemVer allows "number + build metadata" format - https://github.com/fsprojects/Paket/issues/704
* `paket push` shows status information - https://github.com/fsprojects/Paket/pull/695
* BUGFIX: Maintain order of content file items - https://github.com/fsprojects/Paket/pull/722
* BUGFIX: `Convert-from-nuget` ignores disabled NuGet feeds - https://github.com/fsprojects/Paket/pull/720
* BUGFIX: Smart install should not remove sources from `paket.dependencies` - https://github.com/fsprojects/Paket/pull/726
* BUGFIX: Smart install should create paket.lock if we have references files - https://github.com/fsprojects/Paket/pull/725
* COSMETICS: better tracing of intermediate resolution conflicts

#### 0.34.0 - 12.03.2015
* `paket pack` pretty-prints it's nuspec - https://github.com/fsprojects/Paket/issues/691
* Paket packs .MDBs docs into the nupkg - https://github.com/fsprojects/Paket/issues/693
* paket pack / paket.template support wildcard patterns - https://github.com/fsprojects/Paket/issues/690
* Allow empty lines in `paket.template` and report file name if parser fails - https://github.com/fsprojects/Paket/issues/692
* BUGFIX: paket.template - file type respects dir without slash at the end - https://github.com/fsprojects/Paket/issues/698
* BUGFIX: paket-files folder is alwaays relative to `paket.dependencies` - https://github.com/fsprojects/Paket/issues/564
* BUGFIX: `paket install` respects manual paket nodes - https://github.com/fsprojects/Paket/issues/679

#### 0.33.0 - 10.03.2015
* Paket packs XML docs into the nupkg - https://github.com/fsprojects/Paket/issues/689
* BUGFIX: Install settings from `paket.dependencies` should override package settings - https://github.com/fsprojects/Paket/issues/688

#### 0.32.0 - 09.03.2015
* PERFORMANCE: If resolver runs into conflict then use Warnsdorff's rule - https://github.com/fsprojects/Paket/pull/684
* BUGFIX: Fixed Linux install scripts - https://github.com/fsprojects/Paket/pull/681
* Support for WinExe output type - https://github.com/fsprojects/Paket/pull/675
* BUGFIX: Fix Nuget compat issue with leading zeros - https://github.com/fsprojects/Paket/pull/672
* BUGFIX: Detect inter project dependencies without matching package id - https://github.com/fsprojects/Paket/pull/671
* BUGFIX: Parse prerelease numbers into bigint since ints might overflow - https://github.com/fsprojects/Paket/pull/667
* BUGFIX: Optional fields in template files are read correctly - https://github.com/fsprojects/Paket/pull/666
* BUGFIX: Better url and endpoint handling in `paket push` - https://github.com/fsprojects/Paket/pull/663
* COSMETICS: Better tracing when resolver runs into conflict - https://github.com/fsprojects/Paket/pull/684
* COSMETICS: Better error message when a package is listed twice in `paket.references` - https://github.com/fsprojects/Paket/pull/686
* COSMETICS: Use Chessie for ROP - https://github.com/fsprojects/Chessie

#### 0.31.2 - 26.02.2015
* BUGFIX: Robust and much faster template file parser - https://github.com/fsprojects/Paket/pull/660

#### 0.31.1 - 25.02.2015
* Use latest FAKE tasks

#### 0.31.0 - 25.02.2015
* BUGFIX: Fix help for init command - https://github.com/fsprojects/Paket/pull/654
* BUGFIX: Allow non-standard API endpoint for push - https://github.com/fsprojects/Paket/pull/652
* BUGFIX: Special case nuget.org
* BUGFIX: paket add/remove with just project name - https://github.com/fsprojects/Paket/pull/650
* BUGFIX: Uploading packages as multiform content type - https://github.com/fsprojects/Paket/pull/651
* BUGFIX: Handle transient dependencies better in pack command - https://github.com/fsprojects/Paket/pull/649
* BUGFIX: Only load custom attributes if not given in TemplateFile or cmd parameter
* BUGFIX: Detect .NET 4.5.1 - https://github.com/fsprojects/Paket/pull/647

#### 0.30.0 - 23.02.2015
* New command: `paket pack` - http://fsprojects.github.io/Paket/paket-pack.html
* New command: `paket push` - http://fsprojects.github.io/Paket/paket-push.html
* Improved command line help - https://github.com/fsprojects/Paket/pull/639
* BUGFIX: fix no_auto_restore option parsing  - https://github.com/fsprojects/Paket/issues/632

#### 0.29.0 - 18.02.2015
* Allow local NuGet sources with spaces in `paket.dependencies` - https://github.com/fsprojects/Paket/issues/616
* Streamlined install options in `paket.dependencies` and `paket.references` - https://github.com/fsprojects/Paket/issues/587
* Allow to opt-out of targets import - https://github.com/fsprojects/Paket/issues/587
* New option to add/remove packages for a single project - https://github.com/fsprojects/Paket/pull/610
* BUGFIX: Blacklisted Microsoft.Bcl.Build.targets - https://github.com/fsprojects/Paket/issues/618
* BUGFIX: Selective update doesn't add package twice from `paket.references` anymore
* BUGFIX: `paket install` installs GitHub source files
* COSMETICS: Respect home directories on mono - https://github.com/fsprojects/Paket/issues/612
* COSMETICS: `paket add` inserts the new package in alphabetical position - https://github.com/fsprojects/Paket/issues/596

#### 0.28.0 - 16.02.2015
* Add a simple API which allows to retrieve NuGet v3 autocomplete
* Allow unix-style comments in `paket.dependencies` file
* BUGFIX: `paket restore` does not fail on missing `paket.version` files - https://github.com/fsprojects/Paket/issues/600
* BUGFIX: Parsing of conditional dependencies should detect portable case - https://github.com/fsprojects/Paket/issues/594
* BUGFIX: Prerelease requirements in `paket.dependencies` should override package dependencies - https://github.com/fsprojects/Paket/issues/607
* BUGFIX: Try to ease the pain with mono bug in Process class - https://github.com/fsprojects/Paket/issues/599
* BUGFIX: `paket restore` does not re-download http references - https://github.com/fsprojects/Paket/issues/592
* BUGFIX: Make DeletePaketNodes more robust - https://github.com/fsprojects/Paket/issues/591
* BUGFIX: Install content files on mono - https://github.com/fsprojects/Paket/issues/561
* BUGFIX: Install process doesn't duplicate Imports of targets files any more - https://github.com/fsprojects/Paket/issues/588
* BUGFIX: Don't remove comments from `paket.dependencies` file - https://github.com/fsprojects/Paket/issues/584
* COSMETICS: Paket should not reformat app/web.config files while changing assembly redirects - https://github.com/fsprojects/Paket/issues/597

#### 0.27.0 - 07.02.2015
* Install process will reference `.props` and `.targets` files from NuGet packages - https://github.com/fsprojects/Paket/issues/516
* Don't internalize in paket.exe during ILMerge
* Allow to download from pre-authenticated MyGet feed - https://github.com/fsprojects/Paket/issues/466
* BUGFIX: Fix `paket install --hard` for FSharp.Core - https://github.com/fsprojects/Paket/issues/579
* BUGFIX: `paket convert-from-nuget` ignores casing when looking for nuget.targets - https://github.com/fsprojects/Paket/issues/580
* BUGFIX: `paket install` correctly parses HTTP references - https://github.com/fsprojects/Paket/pull/571
* BUGFIX: `paket.dependencies` parser now fails if tokens are not valid
* COSMETICS: Prerelease strings are checked that they don't contain operators
* COSMETICS: Create an install function in the API which takes a `paket.dependencies` file as text - https://github.com/fsprojects/Paket/issues/576

#### 0.26.0 - 31.01.2015
* Allow to opt-out of old frameworks in `paket.dependencies` - http://fsprojects.github.io/Paket/nuget-dependencies.html#Framework-restrictions
* Allow `copy_local` settings in `paket.references` - http://fsprojects.github.io/Paket/references-files.html#copy_local-settings
* COSMETICS: `paket.lock` beautification for HTTP specs - https://github.com/fsprojects/Paket/pull/571

#### 0.25.0 - 25.01.2015
* BUGFIX: If more than one TargetFramework-specific dependency to the same package exist, we take the latest one - https://github.com/fsprojects/Paket/pull/567
* BUGFIX: Removes interactive-shell-check on `add auth` - https://github.com/fsprojects/Paket/pull/565
* BUGFIX: Can parse open NuGet ranges in brackets - https://github.com/fsprojects/Paket/issues/560
* BUGFIX: Detect `net35-client` - https://github.com/fsprojects/Paket/issues/559
* BUGFIX: Show help for `auto-restore` command - https://github.com/fsprojects/Paket/pull/558

#### 0.24.0 - 19.01.2015
* Allow to disable Visual Studio NuGet package restore - http://fsprojects.github.io/Paket/paket-auto-restore.html
* BUGFIX: Probe for unnormalized and normalized versions in local NuGet feeds - https://github.com/fsprojects/Paket/issues/556

#### 0.23.0 - 15.01.2015
* Refactored `init` & `init auto restore` to Railway Oriented Programming - https://github.com/fsprojects/Paket/pull/533
* Refactored FindRefs to Railway Oriented Programming - https://github.com/fsprojects/Paket/pull/529
* BUGFIX: paket.bootstrapper.exe and paket.exe use better proxy detection - https://github.com/fsprojects/Paket/pull/552
* BUGFIX: `paket add` offered to add dependencies even when they are already added - https://github.com/fsprojects/Paket/issues/550
* BUGFIX: Detect `Net20-client` - https://github.com/fsprojects/Paket/issues/547
* BUGFIX: Give better error message when package is not found in a local feed - https://github.com/fsprojects/Paket/issues/545
* BUGFIX: Don't download gists that are up-to-date - https://github.com/fsprojects/Paket/issues/513
* BUGFIX: fix parsing of longer http links - https://github.com/fsprojects/Paket/pull/536
* BUGFIX: Detect correct `paket.references` filenames during convert-from-nuget
* BUGFIX: If no package source is found during convert-from-nuget we use the default NuGet feed
* COSMETICS: Config file is only saved when needed
* COSMETICS: Ignore completely empty lib folders
* COSMETICS: `paket convert-from-nuget` warns if it can't find a NuGet feed - https://github.com/fsprojects/Paket/issues/548
* COSMETICS: Remove icon from bootstrapper to make file size much smaller

#### 0.22.0 - 05.01.2015
* Bootstrapper avoids github API - https://github.com/fsprojects/Paket/issues/510
* Refactoring to Railwal Oriented Programming - http://fsharpforfunandprofit.com/rop/
* Always trim line end in lockfile
* Improved binding redirects detection - https://github.com/fsprojects/Paket/pull/507
* Don't catch NullReferenceExceptions for now - https://github.com/fsprojects/Paket/issues/505
* BUGFIX: Paket update nuget X doesn't work - https://github.com/fsprojects/Paket/issues/512

#### 0.21.0 - 02.01.2015
* New `--log-file` parameter allows to trace into logfile - https://github.com/fsprojects/Paket/pull/502
* Trace stacktrace on all NullReferenceExceptions - https://github.com/fsprojects/Paket/issues/500
* Paket.locked file has 2 minute timeout
* BUGFIX: Detect the version of a GitHub gist correctly - https://github.com/fsprojects/Paket/issues/499
* BUGFIX: Dependencies file saves http and gist links correctly - https://github.com/fsprojects/Paket/issues/498
* BUGFIX: Don't relax "OverrideAll" conditions during `paket install`
* BUGFIX: fix priority of parsing atom nuget feed for package Id - https://github.com/fsprojects/Paket/issues/494
* BUGFIX: fix JSON deserializer and reactivate cache - https://github.com/fsprojects/Paket/pull/495
* BUGFIX: Make the file search for app.config and web.config case insensitive - https://github.com/fsprojects/Paket/issues/493
* BUGFIX: Don't add duplicate lines in `packet.dependencies` - https://github.com/fsprojects/Paket/issues/492
* BUGFIX: Keep framework restrictions in `paket install`- https://github.com/fsprojects/Paket/issues/486
* WORKAROUND: Do not fail on BadCrcException during unzip and only show a warning - https://github.com/fsprojects/Paket/issues/484
* WORKAROUND: Disable NuGet v3 feed for now - seems to be unreliable.
* PERFORMANCE: Don't parse project files twice - https://github.com/fsprojects/Paket/issues/487
* PERFORMANCE: Cache platform penalty calculation - https://github.com/fsprojects/Paket/issues/487
* PERFORMANCE: Use StringBuilder for path replacement - https://github.com/fsprojects/Paket/issues/487
* PERFORMANCE: Cache feed errors - https://github.com/fsprojects/Paket/issues/487
* PERFORMANCE: Put feed url into cache filename - https://github.com/fsprojects/Paket/issues/487
* PERFORMANCE: Relax prerelease requirements for pinned versions - https://github.com/fsprojects/Paket/issues/487
* PERFORMANCE: Don't enumerate all files, since we only need lib files - https://github.com/fsprojects/Paket/issues/487
* PERFORMANCE: Pin sourcefile dependencies - https://github.com/fsprojects/Paket/issues/487
* PERFORMANCE: Cache path penalty calculation - https://github.com/fsprojects/Paket/issues/487
* PERFORMANCE: Cache path extraction - https://github.com/fsprojects/Paket/issues/487

#### 0.20.1 - 30.12.2014
* COSMETICS: Trim end of line in lockfile.

#### 0.20.0 - 29.12.2014
* `paket install` performs a selective update based on the changes in the dependencies file - http://fsprojects.github.io/Paket/lock-file.html#Performing-updates
* Paket.exe acquires a lock for all write processes - https://github.com/fsprojects/Paket/pull/469
* New command to add credentials - http://fsprojects.github.io/Paket/paket-config-file.html#Add-credentials
* Smarter conditional NuGet dependencies - https://github.com/fsprojects/Paket/pull/462
* If environment auth variables are empty a fallback to the config is used- https://github.com/fsprojects/Paket/pull/459
* Better handling for multiple files from same GitHub repository - https://github.com/fsprojects/Paket/pull/451
* Extend Public API for plugin
* BUGFIX: Remove parsing of invalid child element of ProjectReference - https://github.com/fsprojects/Paket/pull/453
* BUGFIX: Don't add NuGet packages twice to a references file - https://github.com/fsprojects/Paket/pull/460
* BUGFIX: Use Max strategy for `paket outdated --ingore-constraints` - https://github.com/fsprojects/Paket/pull/463
* BUGFIX: Don't delete downloaded github zip file
* BUGFIX: Cannot install nuget packages from local TeamCity feeds due to proxy - https://github.com/fsprojects/Paket/pull/482
* BUGFIX: Don't touch framework assemblies if not needed
* BUGFIX: Check versions file synchronously
* BUGFIX: Restore console color after handling exception - https://github.com/fsprojects/Paket/pull/467
* COSMETICS: `>= 0` version range simplified to empty string - https://github.com/fsprojects/Paket/pull/449
* COSMETICS: Paket.exe and paket.bootstrapper.exe have a logo - https://github.com/fsprojects/Paket/pull/473

#### 0.18.0 - 09.12.2014
* Show command help on `--help` - https://github.com/fsprojects/Paket/pull/437
* Allow to opt in to BindingRedirects - https://github.com/fsprojects/Paket/pull/436
* Don't run simplify in strict mode - https://github.com/fsprojects/Paket/pull/443
* Allow to remove NuGet packages in interactive mode - https://github.com/fsprojects/Paket/pull/432
* Added auto-unzip of downloaded archives - https://github.com/fsprojects/Paket/pull/430
* Allow to reference binary files via http reference - https://github.com/fsprojects/Paket/pull/427
* Faster BindingRedirects - https://github.com/fsprojects/Paket/pull/414
* Using a different FSharp.Core NuGet package - https://github.com/fsprojects/Paket/pull/416
* Find the paket.references file in upper directories - https://github.com/fsprojects/Paket/pull/409
* Allow `paket.references` files in upper directories - https://github.com/fsprojects/Paket/pull/403
* Clear failure message for `paket simplify`, when lock file is outdated - https://github.com/fsprojects/Paket/pull/403
* BUGFIX: `Selective update` updates only dependent packages - https://github.com/fsprojects/Paket/pull/410
* BUGFIX: If there are only prereleases we should just take these
* BUGFIX: `paket update nuget <name>` fails if <name> was not found in lockfile - https://github.com/fsprojects/Paket/issues/404
* BUGFIX: Unescape library filename - https://github.com/fsprojects/Paket/pull/412
* BUGFIX: Allow to reference multiple files from same repository directory - https://github.com/fsprojects/Paket/pull/445
* BUGFIX: Don't reference satellite assemblies - https://github.com/fsprojects/Paket/pull/444
* BUGFIX: Binding redirect version is picked from highest library version - https://github.com/fsprojects/Paket/pull/422
* BUGFIX: Handle numeric part of PreRelease identifiers correctly - https://github.com/fsprojects/Paket/pull/426
* BUGFIX: Fixed casing issue in selective update - https://github.com/fsprojects/Paket/pull/434
* BUGFIX: Parse http links from lockfile
* BUGFIX: Calculate dependencies file name for http resources - https://github.com/fsprojects/Paket/pull/428

#### 0.17.0 - 29.11.2014
* FrameworkHandling: Support more portable profiles and reduce the impact in the XML file
* FrameworkHandling: support extracting Silverlight5.0 and NetCore4.5 - https://github.com/fsprojects/Paket/pull/389
* New command `paket init` - http://fsprojects.github.io/Paket/paket-init.html
* Better error message for missing files in paket.lock file - https://github.com/fsprojects/Paket/pull/402
* BUGFIX: Crash on 'install' when input seq was empty - https://github.com/fsprojects/Paket/pull/395
* BUGFIX: Handle multiple version results from NuGet - https://github.com/fsprojects/Paket/pull/393

#### 0.16.0 - 23.11.2014
* Integrate BindingRedirects into Paket install process - https://github.com/fsprojects/Paket/pull/383
* BUGFIX: Download of GitHub files should clean it's own directory - https://github.com/fsprojects/Paket/issues/385
* BUGFIX: Don't remove custom framework references - https://github.com/fsprojects/Paket/issues/376
* BUGFIX: Path to dependencies file is now relative after `convert-from-nuget` - https://github.com/fsprojects/Paket/pull/379
* BUGFIX: Restore command in targets file didn't work with spaces in paths - https://github.com/fsprojects/Paket/issues/375
* BUGFIX: Detect FrameworkReferences without restrictions in nuspec file and install these
* BUGFIX: Read sources even if we don't find packages - https://github.com/fsprojects/Paket/issues/372

#### 0.15.0 - 19.11.2014
* Allow to use basic framework restrictions in NuGet packages - https://github.com/fsprojects/Paket/issues/307
* Support feeds that don't support NormalizedVersion - https://github.com/fsprojects/Paket/issues/361
* BUGFIX: Use Nuget v2 as fallback
* BUGFIX: Accept and normalize versions like 6.0.1302.0-Preview - https://github.com/fsprojects/Paket/issues/364
* BUGFIX: Fixed handling of package dependencies containing string "nuget" - https://github.com/fsprojects/Paket/pull/363

#### 0.14.0 - 14.11.2014
* Uses Nuget v3 API, which enables much faster resolver
* BUGFIX: Keep project file order similar to VS order
* Support unlisted dependencies if nothing else fits - https://github.com/fsprojects/Paket/issues/327

#### 0.13.0 - 11.11.2014
* New support for general HTTP dependencies - http://fsprojects.github.io/Paket/http-dependencies.html
* New F# Interactive support - http://fsprojects.github.io/Paket/reference-from-repl.html
* New `paket find-refs` command - http://fsprojects.github.io/Paket/paket-find-refs.html 
* Migration of NuGet source credentials during `paket convert-from-nuget` - http://fsprojects.github.io/Paket/paket-convert-from-nuget.html#Migrating-NuGet-source-credentials
* Bootstrapper uses .NET 4.0 - https://github.com/fsprojects/Paket/pull/355
* Adding --ignore-constraints to `paket outdated` - https://github.com/fsprojects/Paket/issues/308 
* PERFORMANCE: If `paket add` doesn't change the `paket.dependencies` file then the resolver process will be skipped
* BUGFIX: `paket update nuget [PACKAGENAME]` should use the same update strategy as `paket add` - https://github.com/fsprojects/Paket/issues/330
* BUGFIX: Trailing whitespace is ignored in `paket.references`

#### 0.12.0 - 07.11.2014
* New global paket.config file - http://fsprojects.github.io/Paket/paket-config-file.html
* Trace warning when we replace NuGet.exe with NuGet.CommandLine - https://github.com/fsprojects/Paket/issues/320
* Allow to parse relative NuGet folders - https://github.com/fsprojects/Paket/issues/317
* When paket skips a framework install because of custom nodes it shows a warning - https://github.com/fsprojects/Paket/issues/316
* Remove the namespaces from the nuspec parser - https://github.com/fsprojects/Paket/pull/315
* New function which extracts the TargetFramework of a given projectfile.
* New function which calculates dependencies for a given projectfile.
* Project output type can be detected from a project file
* Allow to retrieve inter project dependencies from a project file
* BUGFIX: Exclude unlisted NuGet packages in Resolver - https://github.com/fsprojects/Paket/issues/327
* BUGFIX: Detect Lib vs. lib folder on Linux - https://github.com/fsprojects/Paket/issues/332
* BUGFIX: Paket stopwatch was incorrect - https://github.com/fsprojects/Paket/issues/326
* BUGFIX: Paket failed on generating lockfile for LessThan version requirement - https://github.com/fsprojects/Paket/pull/314
* BUGFIX: Don't match suffixes in local NuGet packages - https://github.com/fsprojects/Paket/issues/317
* BUGFIX: Don't fail with NullReferenceException when analyzing nuget.config - https://github.com/fsprojects/Paket/issues/319

#### 0.11.0 - 29.10.2014
* Build a merged install model with all packages - https://github.com/fsprojects/Paket/issues/297
* `paket update` command allows to set a version - http://fsprojects.github.io/Paket/paket-update.html#Updating-a-single-package
* `paket.targets` is compatible with specific references files - https://github.com/fsprojects/Paket/issues/301
* BUGFIX: Paket no longer leaves transitive dependencies in lockfile after remove command - https://github.com/fsprojects/Paket/pull/306 
* BUGFIX: Don't use "global override" for selective update process - https://github.com/fsprojects/Paket/issues/310
* BUGFIX: Allow spaces in quoted parameter parsing - https://github.com/fsprojects/Paket/pull/311

#### 0.10.0 - 24.10.2014
* Initial version of `paket remove` command - http://fsprojects.github.io/Paket/paket-remove.html
* Paket add doesn't fail on second attempt - https://github.com/fsprojects/Paket/issues/295
* Report full paths when access is denied - https://github.com/fsprojects/Paket/issues/242
* Visual Studio restore only restores for the current project
* BUGFIX: Selective update keeps all other versions
* BUGFIX: Install process accepts filenames with `lib`
* BUGFIX: Fix !~> resolver
* BUGFIX: Use normal 4.0 framework libs when we only specify net40
* BUGFIX: Fix timing issue with paket install --hard - https://github.com/fsprojects/Paket/issues/293
* BUGFIX: Fix namespace handling in nuspec files
* BUGFIX: Add default nuget source to dependencies file if original project has no source

#### 0.9.0 - 22.10.2014
* Allow to restore packages from paket.references files - http://fsprojects.github.io/Paket/paket-restore.html
* Detect local nuspec with old XML namespace - https://github.com/fsprojects/Paket/issues/283
* `paket add` command tries to keep all other packages stable.
* Added another profile mapping for Profile136 - https://github.com/fsprojects/Paket/pull/262
* More portable profiles - https://github.com/fsprojects/Paket/issues/281
* Added net11 to framework handling - https://github.com/fsprojects/Paket/pull/269
* Create references for Win8 - https://github.com/fsprojects/Paket/issues/280
* Detect VS automatic nuget restore and create paket restore - http://fsprojects.github.io/Paket/paket-convert-from-nuget.html#Automated-process
* `paket convert-from-nuget` doesn't duplicate paket solution items - https://github.com/fsprojects/Paket/pull/286
* BUGFIX: Paket removes old framework references if during install - https://github.com/fsprojects/Paket/issues/274
* BUGFIX: Don't let the bootstrapper fail if we already have a paket.exe
* BUGFIX: Use the Id property when NuGet package name and id are different - https://github.com/fsprojects/Paket/issues/265

#### 0.8.0 - 15.10.2014
* Smarter install in project files
* Paket handles .NET 4.5.2 and .NET 4.5.3 projects - https://github.com/fsprojects/Paket/issues/260
* New command: `paket update nuget <package id>` - http://fsprojects.github.io/Paket/paket-update.html#Updating-a-single-package
* BUGFIX: Do not expand auth when serializing dependencies file - https://github.com/fsprojects/Paket/pull/259
* BUGFIX: Create catch all case for unknown portable frameworks

#### 0.7.0 - 14.10.2014
* Initial support for referencing full github projects - http://fsprojects.github.io/Paket/http-dependencies.html#Referencing-a-GitHub-repository
* Allow to use all branches in GitHub sources - https://github.com/fsprojects/Paket/pull/249
* Initial support for frameworkAssemblies from nuspec - https://github.com/fsprojects/Paket/issues/241
* Download github source files with correct encoding - https://github.com/fsprojects/Paket/pull/248
* Add FSharp.Core.Microsoft.Signed as dependency
* Install model uses portable versions for net40 and net45 when package doesn't contain special versions
* Install command displays existing versions if constraint does not match any version 
* Restore command doesn't calc install model. 
* Use https in DefaultNugetStream - https://github.com/fsprojects/Paket/pull/251
* BUGFIX: Paket only deletes files which will are downloaded by init-auto-restore process - https://github.com/fsprojects/Paket/pull/254
* BUGFIX: Paket convert-from-nuget failed when package source keys contain invalid XML element chars  - https://github.com/fsprojects/Paket/issues/253

#### 0.6.0 - 11.10.2014
* New restore command - http://fsprojects.github.io/Paket/paket-restore.html
* Report if we can't find packages for top level dependencies.
* Faster resolver
* Try /FindPackagesById before /Packages for nuget package version no. retrieval
* New Paket.Core package on NuGet - https://www.nuget.org/packages/Paket.Core/
* BUGFIX: Prefer full platform builds over portable builds

#### 0.5.0 - 09.10.2014
* Bootstrapper will only download stable releases by default - http://fsprojects.github.io/Paket/bootstrapper.html
* New installer model allows better compatibility with NuGet and should be much faster
* Supporting dot for references file - http://fsprojects.github.io/Paket/http-dependencies.html
* Supporting pagination for long NuGet feeds - https://github.com/fsprojects/Paket/issues/223
* Create a "use exactly this version" operator in order to override package conflicts - http://fsprojects.github.io/Paket/nuget-dependencies.html#Use-exactly-this-version-constraint
* New `content none` mode in paket.dependencies - http://fsprojects.github.io/Paket/dependencies-file.html#No-content-option
* Allow source files in content folder of NuGet packages
* No -D needed for Linux installer - https://github.com/fsprojects/Paket/pull/210
* Content files like `_._`, `*.transform` and `*.pp` are ignored - https://github.com/fsprojects/Paket/issues/207
* The `convert-from-nuget` command adds .paket folder to the sln - https://github.com/fsprojects/Paket/issues/206
* Removed duplicate transitive dependencies from lock file - https://github.com/fsprojects/Paket/issues/200
* If the package download failed Paket retries with force flag
* The `convert-from-nuget` commands sorts the dependencies file
* Use credentials from nuget.config on paket convert-from-nuget - https://github.com/fsprojects/Paket/issues/198
* Deploy fixed targets file - https://github.com/fsprojects/Paket/issues/172
* New [--pre] and [--strict] modes for paket outdated - http://fsprojects.github.io/Paket/paket-outdated.html 
* New --no-auto-restore option for `convert-from-nuget` command - http://fsprojects.github.io/Paket/paket-convert-from-nuget.html#Automated-process
* Adding support for new portable profiles
* paket.exe is now signed
* Allow to reference .exe files from NuGet packages
* Use default proxy in paket.exe and bootstrapper.exe - https://github.com/fsprojects/Paket/issues/226
* Keep order of sources in paket.dependencies - https://github.com/fsprojects/Paket/issues/233
* BREAKING CHANGE: Removed --dependencies-file option - from now on it's always paket.dependencies
* BUGFIX: Bootstrapper will not throw NullReferenceException on broken paket.exe downloads
* BUGFIX: Authentication information will not be put in cache
* BUGFIX: Fixes cache issue when using multiple NuGet sources
* BUGFIX: Fixes potential casing issue on Windows
* BUGFIX: paket-files need to go to the top of a project file
* BUGFIX: Do not look for MinimalVisualStudioVersion when adding paket folder to solution - https://github.com/fsprojects/Paket/pull/221
* COSMETICS: Throw better error message if we don't get any versions from NuGet source

#### 0.4.0 - 28.09.2014
* Resolve dependencies for github modules - http://fsprojects.github.io/Paket/http-dependencies.html#Remote-dependencies
* New [--interactive] mode for paket simplify - http://fsprojects.github.io/Paket/paket-simplify.html
* Don't use version in path for github files.
* Better error message when a package resolution conflict arises.

#### 0.3.0 - 25.09.2014
* New command: paket add [--interactive] - http://fsprojects.github.io/Paket/paket-add.html
* New command: paket simplify - http://fsprojects.github.io/Paket/paket-simplify.html
* Better Visual Studio integration by using paket.targets file - http://fsprojects.github.io/Paket/paket-init-auto-restore.html
* Support for NuGet prereleases - http://fsprojects.github.io/Paket/nuget-dependencies.html#PreReleases
* Support for private NuGet feeds - http://fsprojects.github.io/Paket/nuget-dependencies.html#NuGet-feeds
* New NuGet package version constraints - http://fsprojects.github.io/Paket/nuget-dependencies.html#Further-version-constraints
* Respect case sensitivity for package paths for Linux - https://github.com/fsprojects/Paket/pull/137
* Improved convert-from-nuget command - http://fsprojects.github.io/Paket/paket-convert-from-nuget.html
* New paket.bootstrapper.exe (7KB) allows to download paket.exe from github.com - http://fsprojects.github.io/Paket/paket-init-auto-restore.html
* New package resolver algorithm
* Better verbose mode - use -v flag
* Version info is shown at paket.exe start
* paket.lock file is sorted alphabetical (case-insensitive) 
* Linked source files now all go underneath a "paket-files" folder.
* BUGFIX: Ensure the NuGet cache folder exists
* BUGFIX: Async download fixed on mono

#### 0.2.0 - 17.09.2014
* Allow to directly link GitHub files - http://fsprojects.github.io/Paket/http-dependencies.html
* Automatic NuGet conversion - http://fsprojects.github.io/Paket/paket-convert-from-nuget.html
* Cleaner syntax in paket.dependencies - https://github.com/fsprojects/Paket/pull/95
* Strict mode - https://github.com/fsprojects/Paket/pull/104
* Detecting portable profiles
* Support content files from nuget - https://github.com/fsprojects/Paket/pull/84
* Package names in Dependencies file are no longer case-sensitive - https://github.com/fsprojects/Paket/pull/108

#### 0.1.4 - 16.09.2014
* Only vbproj, csproj and fsproj files are handled

#### 0.1.3 - 15.09.2014
* Detect FSharpx.Core in packages

#### 0.1.2 - 15.09.2014
* --hard parameter allows better transition from NuGet.exe

#### 0.1.0 - 12.09.2014
* We are live - yay!<|MERGE_RESOLUTION|>--- conflicted
+++ resolved
@@ -1,10 +1,8 @@
-<<<<<<< HEAD
-#### 1.13.0-alpha002 - 09.06.2015
+#### 1.13.0-alpha003 - 10.06.2015
 * Allow link:false settings for file references in `paket.references` files
-=======
+
 #### 1.12.1 - 10.06.2015
 * BUGFIX: `paket update` did not pick latest prerelease version of indirect dependency - https://github.com/fsprojects/Paket/issues/866
->>>>>>> 2d47eff6
 
 #### 1.12.0 - 09.06.2015
 * BUGFIX: Paket add should not update the package if it's already there
