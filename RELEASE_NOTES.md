--- conflicted
+++ resolved
@@ -1,8 +1,7 @@
-<<<<<<< HEAD
-#### 0.38.0-alpha001 - 28.03.2015
+#### 0.39.0-alpha001 - 01.04.2015
 * Upgrading to .NET 4.5
 * Removing DotNetZip and using the .NET 4.5 Zip APIs instead - https://github.com/fsprojects/Paket/pull/732
-=======
+
 #### 0.38.3 - 01.04.2015
 * Detect `sl` as Silverlight - https://github.com/fsprojects/Paket/issues/744
 
@@ -11,7 +10,6 @@
 
 #### 0.38.0 - 30.03.2015
 * The restore process downloads package licenses automatically - https://github.com/fsprojects/Paket/pull/737
->>>>>>> 4a19d930
 
 #### 0.37.0 - 28.03.2015
 * Fallback to NuGet.exe if the bootstrapper fails to download from GitHub - https://github.com/fsprojects/Paket/pull/733
