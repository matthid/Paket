<<<<<<< HEAD
#### 4.0.0-alpha042 - 03.01.2017
* Make Paket compatible with DotNet SDK preview3
* Tail Recursive Package Resolution - https://github.com/fsprojects/Paket/pull/2066
* Reorganized resolver - https://github.com/fsprojects/Paket/pull/2039
* USABILITY: Added option to have paket restore fail on check failure - https://github.com/fsprojects/Paket/pull/1963

#### 3.32.2 - 03.01.2017
=======
#### 3.33.0 - 06.01.2017
* USABILITY: Ensure stable ordering of references in the same ItemGroup - https://github.com/fsprojects/Paket/pull/2105
>>>>>>> 101fb158
* BUGFIX: Template with multiparagraph description was not working with LF line endings - https://github.com/fsprojects/Paket/issues/2104

#### 3.32.0 - 02.01.2017
* paket outdated: group -parameter added - https://github.com/fsprojects/Paket/pull/2097
* BUGFIX: Fix "directory doesn't exist" in NuGet v2 - https://github.com/fsprojects/Paket/pull/2102
* BUGFIX: Correctly escape no_proxy domains for bootstraper - https://github.com/fsprojects/Paket/pull/2100
* BUGFIX: Don't print incorrect warning in bootstraper - https://github.com/fsprojects/Paket/pull/2098
* BUGFIX: Update Argu to 3.6.1
* BUGFIX: Revert argu update
* BUGFIX: If we have ref and lib files then we prefer lib
* BUGFIX: Don't remove group with only remote files - https://github.com/fsprojects/Paket/pull/2089
* BUGFIX: Fix displayed package name for packages found in another group - https://github.com/fsprojects/Paket/pull/2088
* BUGFIX: Avoid infinite recursive calls in followODataLink - https://github.com/fsprojects/Paket/pull/2081 
* BUGFIX: One of the file writes was missing a Directory.Create() - https://github.com/fsprojects/Paket/pull/2080
* BUGFIX: NuGetV2-OData: retrieve versions in descending order for artifactory - https://github.com/fsprojects/Paket/pull/2073
* BUGFIX: Default address of NuGet v3 stream points to https - https://github.com/fsprojects/Paket/pull/2071
 
#### 3.31.0 - 04.12.2016
* Added monoandroid70 moniker (Android 7 Nougat) - https://github.com/fsprojects/Paket/pull/2065
* BUGFIX: Package names are compared using non-linguistic Ordinal comparison - https://github.com/fsprojects/Paket/pull/2067
* BUGFIX: Fixed Git dependency change detection - https://github.com/fsprojects/Paket/pull/2061
* BUGFIX: Relax prerelease condition for --keep-patch - https://github.com/fsprojects/Paket/issues/2048
* BUGFIX: Allow specify auto-detect in specific groups - https://github.com/fsprojects/Paket/issues/2011

#### 3.30.0 - 22.11.2016
* Allow override of NuGetCacheFolder location through environment variable - https://github.com/fsprojects/Paket/pull/2035
* BUGFIX: Add authorization headers to Paket Push - https://github.com/fsprojects/Paket/pull/2034
* BUGFIX: Fix package name displayed when package is found in different group - https://github.com/fsprojects/Paket/issues/2031
* BUGFIX: Report which nuspec file is invalid when the nuspec cannot be loaded - https://github.com/fsprojects/Paket/issues/2026

#### 3.29.0 - 18.11.2016
* BUGFIX: Paket adds stricter prerelease dependencies to make NuGet happy - https://github.com/fsprojects/Paket/issues/2024

#### 3.28.0 - 17.11.2016
* BUGFIX: Optimize deps to make #2020 work - https://github.com/fsprojects/Paket/pull/2020
* BUGFIX: Added missing tolower() - https://github.com/fsprojects/Paket/pull/2023
* BUGFIX: Fix broken condition in WhenNode - https://github.com/fsprojects/Paket/pull/2022
* REVERT: NuGetV2-OData: retrieve versions in descending order - https://github.com/fsprojects/Paket/pull/2008
* BUGFIX: Git Dependency failed to install when space exists in User Folder name - https://github.com/fsprojects/Paket/pull/2015

#### 3.27.0 - 09.11.2016
* Verbose bootstrapper - https://github.com/fsprojects/Paket/pull/2007 
* BUGFIX: NuGetV2-OData: retrieve versions in descending order - https://github.com/fsprojects/Paket/pull/2008
* BUGFIX: Paket doesn't reference libs for UWP apps - https://github.com/fsprojects/Paket/issues/2001
* BUGFIX: Version constraint was missing on referenced projects packed separately - https://github.com/fsprojects/Paket/issues/1976
* BUGFIX: Make download loop to terminate in max N=5 iterations - https://github.com/fsprojects/Paket/pull/1999

#### 3.26.0 - 31.10.2016
* New Command: paket why - http://theimowski.com/blog/2016/10-30-paket-why-command/index.html
* BUGFIX: Do not remove main group - https://github.com/fsprojects/Paket/issues/1950
* BUGFIX: Fix out-of-date-check
* BUGFIX: Be more conservative during paket add and paket remove - https://github.com/fsprojects/Paket/issues/1652

#### 3.25.0 - 28.10.2016
* Allow to put required paket version into the paket.dependencies file - https://github.com/fsprojects/Paket/pull/1983
* BUGFIX: Custom print for NugetSourceAuthentication types - https://github.com/fsprojects/Paket/pull/1985
* BUGFIX: DependenciesFileParser now tracks inner exceptions for package sources - https://github.com/fsprojects/Paket/pull/1987

#### 3.24.1 - 25.10.2016
* USABILITY: New magic mode bootstrapper - https://github.com/fsprojects/Paket/pull/1961
* USABILITY: Specify Chessie version - https://github.com/fsprojects/Paket/issues/1958
* REVERT: Support long paths for NTFS - https://github.com/fsprojects/Paket/pull/1944

#### 3.23.0 - 10.10.2016
* BUGFIX: Support long paths for NTFS - https://github.com/fsprojects/Paket/pull/1944

#### 3.22.0 - 10.10.2016
* BUGFIX: generate-include-scripts: don't check dll order when it can be skipped - https://github.com/fsprojects/Paket/pull/1945
* BUGFIX: generate-include-script doesn't not #r FSharp.Core.dll anymore - https://github.com/fsprojects/Paket/pull/1946
* BUGFIX: Paket failed to get packages from feed with credentials - https://github.com/fsprojects/Paket/pull/1947
* BUGFIX: Fix public API
* BUGFIX: Set network credentials - https://github.com/fsprojects/Paket/issues/1941
* BUGFIX: Swapped parameters of FindVersionsForPackage
* BUGFIX: Transforming wildcard syntax to regex, which is used by WebProxy for NoProxy bypassing - https://github.com/fsprojects/Paket/pull/1939
* BUGFIX: Work around dependencies issue in VSTS - https://github.com/fsprojects/Paket/issues/1798
* COSMETICS: XML paket.config is now beautified - https://github.com/fsprojects/Paket/pull/1954

#### 3.21.0 - 04.10.2016
* Added MsBuild reserved properties - https://github.com/fsprojects/Paket/pull/1934
* BUGFIX: Make VisualStudio.com nuget feed behave like nuget.org - https://github.com/fsprojects/Paket/issues/1798
* BUGFIX: Generate binding redirect that covers entire range of possible assembly versions - https://github.com/fsprojects/Paket/pull/1932
* COSMETICS: Paket shows context for missing references - https://github.com/fsprojects/Paket/issues/1936

#### 3.20.2 - 29.09.2016
* BUGFIX: Fix dependency compression issue - https://github.com/fsprojects/Paket/issues/1929
* BUGFIX: Calling `Paket.Dependencies.GetInstalledPackageModel` with wrong casing on mono failed - https://github.com/fsprojects/Paket/issues/1928
* BUGFIX: Convert from nuget with analyzers - https://github.com/fsprojects/Paket/pull/1922
* BUGFIX: Don't fail on restore - https://github.com/fsprojects/Paket/pull/1923
* BUGFIX: Fix double space encoding during pack - https://github.com/fsprojects/Paket/issues/1837
* BUGFIX: Try to resolve "$(TargetFrameworkIdentifier) == 'true'" issue
* BUGFIX: Push correct Paket.Core - https://github.com/fsprojects/Paket/pull/1911

#### 3.19.0 - 04.09.2016
* NEW Dotnetcore build for Paket.Core - https://github.com/fsprojects/Paket/pull/1785
* BUGFIX: Allow to overwrite copy_local settings for ref files
* BUGFIX: Fixed invalid Cache Folder when Current Directory is different - https://github.com/fsprojects/Paket/issues/1910

#### 3.18.0 - 02.09.2016
* BUGFIX: Fixed issues around .NET Standard resolution
* BUGFIX: Fixed toLower > tolower for odata url parameter  - https://github.com/fsprojects/Paket/pull/1906
* BUGFIX: Fix deduplication condition
* Revert fix for #1898

#### 3.17.0 - 29.08.2016
* Added Add MonoAndroid44 moniker - https://github.com/fsprojects/Paket/pull/1897
* Notified about missing libs will only be shown on direct packages (too many false positives)
* Fixed props import for fsproj/cspro - https://github.com/fsprojects/Paket/issues/1898
* BUGFIX: Do not copy ref files to output dir - https://github.com/fsprojects/Paket/issues/1895
* BUGFIX: Scan group folder for packages
* BUGFIX: Better NuGet V3 API and async caching - https://github.com/fsprojects/Paket/pull/1892
* BUGFIX: Resolving .net standard depedencies for net46 - https://github.com/fsprojects/Paket/issues/1883
* BUGFIX: Change project file condition handling to be case-insensitive - https://github.com/fsprojects/Paket/pull/1890

#### 3.16.3 - 25.08.2016
* BUGFIX: Don't remove non-duplicate framework dependencies - https://github.com/fsprojects/Paket/pull/1888

#### 3.16.2 - 25.08.2016
* BUGFIX: Fixed lowest_matching constraint - https://github.com/fsprojects/Paket/pull/1882

#### 3.16.1 - 25.08.2016
* Allow printing of version number through command-line option - https://github.com/fsprojects/Paket/pull/1878
* BUGFIX: Async cache fix in multi-thread-environment for GitHub downloads - https://github.com/fsprojects/Paket/pull/1880

#### 3.16.0 - 24.08.2016
* Allow to use github access token from environment variable for github dependencies - http://fsprojects.github.io/Paket/github-dependencies.html#Using-a-GitHub-auth-key-from-environment-variable
* BUGFIX: Look for OutDir in .vcxproj - https://github.com/fsprojects/Paket/issues/1870
* USABILITY: Skip invalid meta-data in cpp projects - https://github.com/fsprojects/Paket/issues/1870
* USABILITY: Add better tracing during resolve - https://github.com/fsprojects/Paket/issues/1871
* USABILITY: Use .dll as default during pack - https://github.com/fsprojects/Paket/issues/1870

#### 3.15.0 - 23.08.2016
* When converting from Nuget Paket removes NuGetPackageImportStamp - https://github.com/fsprojects/Paket/pull/1865
* BUGFIX: Fixed strange issue during directory cleanup
* BUGFIX: Fallback to LocalApplicationData if we don't have UserProfile avaulable - https://github.com/fsprojects/Paket/issues/1863
* BUGFIX: Fixed octokit parsing - https://github.com/fsprojects/Paket/issues/1867
* BUGFIX: Faulty conditions were generated when using condition attributes - https://github.com/fsprojects/Paket/issues/1860

#### 3.14.0 - 22.08.2016
* Show message when a package version is not installed because it is unlisted
* BUGFIX: Bootstrapper had issues with partial download - https://github.com/fsprojects/Paket/pull/1859
* BUGFIX: Use ConcurrentDictionary correctly - https://github.com/fsprojects/Paket/pull/1853

#### 3.13.0 - 12.08.2016
* Allow to pack referenced projects by setting paket.template switch - https://github.com/fsprojects/Paket/issues/1851

#### 3.12.0 - 12.08.2016
* BUGFIX: Paket doesn't add duplicate references to framework assemblies anymore - https://github.com/fsprojects/Paket/issues/1333
* BUGFIX: Run resolver after convert
* BUGFIX: Selective paket update doesn't ignore paket.dependencies rules anymore - https://github.com/fsprojects/Paket/issues/1841
* BUGFIX: Update with any of the --keep-?? flags didn't honour redirects:on in paket.dependencies - https://github.com/fsprojects/Paket/issues/1844

#### 3.11.0 - 04.08.2016
* Allow Pack to pin only project references - https://github.com/fsprojects/Paket/issues/1649

#### 3.10.0 - 03.08.2016
* Allow to specify nupkg version for source override in paket.local file - https://github.com/fsprojects/Paket/issues/1803
* BUGFIX: Allow "auto-restore on" to be done twice - https://github.com/fsprojects/Paket/issues/1836
* BUGFIX: be careful with distinction between .NET 4.0 client and .NET 4.0 full profile - https://github.com/fsprojects/Paket/issues/1830
* BUGFIX: Don't allow empty string as description in template file - https://github.com/fsprojects/Paket/pull/1831
* BUGFIX: Respect comments in dependencies file

#### 3.9.0 - 22.07.2016
* Don't create runtime references for CoreClr anymore - new concept coming soon 
* BUGFIX: Allow to install packages that have "native" in package name - https://github.com/fsprojects/Paket/issues/1829
* PERFORMANCE: Much faster computation of the InstallModel

#### 3.8.0 - 18.07.2016
* Paket automatically packs localized assemblies - https://github.com/fsprojects/Paket/pull/1816
* BUGFIX: Fix possible null ref when processing a vcxproj file - https://github.com/fsprojects/Paket/issues/1814
* BUGFIX: Changing NuGet uri from http to https in paket.dependencies don't causes error any more - https://github.com/fsprojects/Paket/issues/1820
* BUGFIX: Paket 'pack' should exclude 'project' template files correctly - https://github.com/fsprojects/Paket/issues/1818
* PERFORMANCE: Do not scan node_modules path for project files - https://github.com/fsprojects/Paket/issues/1782
* Exposed license url in public namespace - https://github.com/fsprojects/Paket/pull/1811

#### 3.7.0 - 14.07.2016
* Paket automatically packs localized assemblies - https://github.com/fsprojects/Paket/pull/1807
* BUGFIX: Fixed incorrect CopyRuntimeDependencies.ProjectFile causing 'Could not find paket.dependencies' - https://github.com/fsprojects/Paket/pull/1802

#### 3.6.0 - 12.07.2016
* Generate include script for each group - https://github.com/fsprojects/Paket/pull/1787
* USABILITY: Improve error messages for dependency groups - https://github.com/fsprojects/Paket/pull/1797

#### 3.5.0 - 12.07.2016
* Support for .NET 4.6.3 and .NET Standard 1.6
* Using Argu 3 
* Support groups in paket.local - https://github.com/fsprojects/Paket/pull/1788
* Paket config can be run from everywhere - https://github.com/fsprojects/Paket/pull/1781
* BUGFIX: Install older frameworks if things don't work out - https://github.com/fsprojects/Paket/issues/1779
* BUGFIX: Fixed detection of framework version with spaces - https://github.com/fsprojects/Paket/pull/1791
* BUGFIX: Fixed error with local sources and run convert-from-nuget - https://github.com/fsprojects/Paket/pull/1795
 
#### 3.4.0 - 30.06.2016
* Inaccessible caches are excluded for the duration of running a command - https://github.com/fsprojects/Paket/pull/1770
* BUGFIX: NuGet OData search is now case-insensitive - https://github.com/fsprojects/Paket/issues/1775
* BUGFIX: Allows to use colons in git build argument - https://github.com/fsprojects/Paket/issues/1773
* BUGFIX: auto-restore on fixes old targets file references - https://github.com/fsprojects/Paket/issues/1768
* BUGFIX: Added handling for cache not being accessible - https://github.com/fsprojects/Paket/pull/1764
* BUGFIX: Fixed out-of-date check for remote files - https://github.com/fsprojects/Paket/issues/1760, https://github.com/fsprojects/Paket/issues/1762, https://github.com/fsprojects/Paket/issues/1766
* BUGFIX: Using network cache with invalid credentials should not fail restore - https://github.com/fsprojects/Paket/issues/1758
* BUGFIX: Make the copy task more robust if we can't parse target framework - https://github.com/fsprojects/Paket/issues/1756
* BUGFIX: Paket warns on dependencies file that has same package twice in same group - https://github.com/fsprojects/Paket/issues/1757
* USABILITY: Show out-of-sync warning message if paket.lock is not matching paket.dependencies - https://github.com/fsprojects/Paket/issues/1750
* COSMETICS: Don't trace download of remote files twice

#### 3.3.0 - 25.06.2016
* Paket fails on dependencies file that has same package twice in same group - https://github.com/fsprojects/Paket/issues/1757
* Paket.SemVer.Parse is now in PublicAPI.fs - https://github.com/fsprojects/Paket/pull/1754
* BUGFIX: Automatic repair of broken file paths in NuGet packages - https://github.com/fsprojects/Paket/issues/1755
* BUGFIX: Fixed out-of-date check for auto-detection of frameworks - https://github.com/fsprojects/Paket/issues/1750

#### 3.2.0 - 24.06.2016
* Show out-of-sync error message if paket.lock is not matching paket.dependencies - https://github.com/fsprojects/Paket/issues/1750
* BUGFIX: Dependency resolution for .NETFramework4.5 and .NETPortable0.0-wp8+netcore45+net45+wp81+wpa81 fixed - https://github.com/fsprojects/Paket/issues/1753
* BUGFIX: Don't report warnings for packages that are not installed for current target framework - https://github.com/fsprojects/Paket/issues/1693
* BUGFIX: Runtime deps are copied based on TargetFramework - https://github.com/fsprojects/Paket/issues/1751
* BUGFIX: Do not take over control over manual nodes - https://github.com/fsprojects/Paket/issues/1746
* BUGFIX: Better error message when log file is missing - https://github.com/fsprojects/Paket/issues/1743
* BUGFIX: Create folder if needed during package extraction - https://github.com/fsprojects/Paket/issues/1741
* BUGFIX: Simplify works with auto-detected target frameworks - https://github.com/fsprojects/Paket/pull/1740
* BUGFIX: Make sure Guid in project reference is parsed well - https://github.com/fsprojects/Paket/pull/1738
* BUGFIX: Added a username and password option scripting - https://github.com/fsprojects/Paket/pull/1736
* BUGFIX: Trailing slash will be removed from credentials - https://github.com/fsprojects/Paket/pull/1735
* COSMETICS: Add condition to AfterBuild target to unbreak nCrunch - https://github.com/fsprojects/Paket/pull/1734
* BUGFIX: Ignore case in aliases dll names - https://github.com/fsprojects/Paket/pull/1733

#### 3.1.0 - 16.06.2016
* Paket pack doesn't allow empty string as authors and description metadata - https://github.com/fsprojects/Paket/pull/1728
* Made Name and Guid in ProjectRefrence optional - https://github.com/fsprojects/Paket/issues/1729
* BUGFIX: Prerelease version range are working with ~> again
* BUGFIX: Filter empty When conditions - https://github.com/fsprojects/Paket/issues/1727
* BUGFIX: Do not garbage collect packages with version in path

#### 3.0.0 - 15.06.2016
* Allow to reference git repositories - http://fsprojects.github.io/Paket/git-dependencies.html
* Allow to run build commands on git repositories - http://fsprojects.github.io/Paket/git-dependencies.html#Running-a-build-in-git-repositories
* Allow to use git repositories as NuGet source - http://fsprojects.github.io/Paket/git-dependencies.html#Using-Git-repositories-as-NuGet-source
* Allow to override package sources in paket.local - http://fsprojects.github.io/Paket/local-file.html http://theimowski.com/blog/2016/05-19-paket-workflow-for-testing-new-nuget-package-before-release/index.html
* NEW COMMAND: "paket generate-include-scripts" creates package include scripts for F# Interactive - http://fsprojects.github.io/Paket/paket-generate-include-scripts.html
* Additional local caches - http://fsprojects.github.io/Paket/caches.html
* Garbage collection in packages folder - https://github.com/fsprojects/Paket/pull/1491
* Allows to exclude dll references from a NuGet package - http://fsprojects.github.io/Paket/references-files.html#Excluding-libraries
* Allows to use aliases for libraries - http://fsprojects.github.io/Paket/references-files.html#Library-aliases
* Create Choose nodes for .NET Standard
* Remove command removes empty group when removing last dependency - https://github.com/fsprojects/Paket/pull/1706
* New bootstrapper option --max-file-age - http://fsprojects.github.io/Paket/bootstrapper.html 
* USABILITY: Removed "specs:" from paket.lock since it was copied from Bundler and had no meaning in Paket - https://github.com/fsprojects/Paket/pull/1608
* BREAKING CHANGE: "lib", "runtimes" are not allowed as group names
* BREAKING CHANGE: Removed --hard parameter from all commands. 
    - Paket threads all commands as if --hard would have been set - https://github.com/fsprojects/Paket/pull/1567
    - For the --hard use in the binding redirects there is a new parameter --clean-redirects - https://github.com/fsprojects/Paket/pull/1692 

#### 2.66.10 - 15.06.2016
* BUGFIX: Paket update failed on silverlight projects - https://github.com/fsprojects/Paket/pull/1719

#### 2.66.9 - 03.06.2016
* BUGFIX: Automatic prerelease expansion should not be done if explicit prereleases are requested - https://github.com/fsprojects/Paket/issues/1716 https://github.com/fsprojects/Paket/issues/1714

#### 2.66.6 - 31.05.2016
* BUGFIX: Groups with different sources should not resolve to wrong packages - https://github.com/fsprojects/Paket/issues/1711

#### 2.66.5 - 30.05.2016
* BUGFIX: Don't remove trailing zero if version is in package path - https://github.com/fsprojects/Paket/issues/1708

#### 2.66.4 - 26.05.2016
* BUGFIX: Optimization of local dependencies - https://github.com/fsprojects/Paket/issues/1703

#### 2.66.3 - 24.05.2016
* BUGFIX: Use utf-8 to download strings - https://github.com/fsprojects/Paket/pull/1702

#### 2.66.2 - 23.05.2016
* BUGFIX: Update with any of the --keep-major flag didn't honour content:none in paket.dependencies - https://github.com/fsprojects/Paket/issues/1701

#### 2.66.0 - 23.05.2016
* Package groups be excluded in a paket.template file - https://github.com/fsprojects/Paket/pull/1696
* BUGFIX: Fallback from portable to net45 must be conversative - https://github.com/fsprojects/Paket/issues/1117

#### 2.65.0 - 18.05.2016
* BUGFIX: Fixed compatibility issues with nuget.org and myget - https://github.com/fsprojects/Paket/pull/1694
* BUGFIX: DateTime in package should not be in the future
* BUGFIX: Don't push non existing files - https://github.com/fsprojects/Paket/pull/1688
* BUGFIX: Paket should imports build targets from packages in build dependency groups - https://github.com/fsprojects/Paket/pull/1674
* BUGFIX: Framework resolution strategy for Google.Apis.Oauth2.v2 - https://github.com/fsprojects/Paket/issues/1663
* BUGFIX: Blacklisting install.xdt and uninstall.xdt files - https://github.com/fsprojects/Paket/pull/1667

#### 2.64.0 - 05.05.2016
* Implemented support for NativeReference - https://github.com/fsprojects/Paket/issues/1658
* Added monoandroid60 to be matched as Some MonoAndroid - https://github.com/fsprojects/Paket/pull/1659
* BUGFIX: Understand InterprojectDependencies without Name - https://github.com/fsprojects/Paket/issues/1657
* BUGFIX: Fix path issue on linux - https://github.com/fsprojects/Paket/pull/1644/files
* BUGFIX: Don't pack template files in packages or paket-files

#### 2.63.0 - 22.04.2016
* Added monoandroid43 to be matched as Some MonoAndroid - https://github.com/fsprojects/Paket/pull/1631
* Added support for MonoAndroid22 and MonoAndroid23 - https://github.com/fsprojects/Paket/pull/1628
* BUGFIX: allow directory names with + in paket.template
* BUGFIX: Generates binding redirect for references targeting different profiles - https://github.com/fsprojects/Paket/pull/1634
* EXPERIMENTAL: paket resolves runtime dependency libs - https://github.com/fsprojects/Paket/pull/1626
* USABILITY: remove command restricts install to the specified group only - https://github.com/fsprojects/Paket/pull/1612

#### 2.62.0 - 17.04.2016
* Refactoring Bootstrapper to introduce better coverage and testing - https://github.com/fsprojects/Paket/pull/1603

#### 2.61.0 - 17.04.2016
* Support .NET platform standard packages - https://github.com/fsprojects/Paket/issues/1614
* Support .NET 4.6.2 - https://github.com/fsprojects/Paket/issues/1614
* BUGFIX: Don't set CopyToOutputDirectory for Compile items - https://github.com/fsprojects/Paket/issues/1592
* BUGFIX: Allow to pack packages with ReflectedDefinition - https://github.com/fsprojects/Paket/pull/1602

#### 2.60.0 - 12.04.2016
* Various performance optimizations - https://github.com/fsprojects/Paket/pull/1599
* BUGFIX: Fix CleanDir function - https://github.com/fsprojects/Paket/commit/1c2250ed5fae51a5f086325347fecefe16bba27a#commitcomment-17064085
* BUGFIX: Detect net30 moniker

#### 2.59.0 - 12.04.2016
* BUGFIX: Remove process should remove packages from specified groups - https://github.com/fsprojects/Paket/issues/1596
* BUGFIX: Compare full filename for pack with template file - https://github.com/fsprojects/Paket/issues/1594
* BUGFIX: Dependencies file should not take shortened versions - https://github.com/fsprojects/Paket/issues/1591
* BUGFIX: Breaking some parallism and trying to prevent race conditions - https://github.com/fsprojects/Paket/issues/1589
* BUGFIX: "paket.exe pack" with "include-referenced-projects" and "minimum-from-lock-file" did not work when project references have a paket.template file - https://github.com/fsprojects/Paket/issues/1586
* BUGFIX: Property Definitions are placed after FSharp Targets - https://github.com/fsprojects/Paket/issues/1585
* BUGFIX: Redirects for assemblies in the GAC were removed - https://github.com/fsprojects/Paket/issues/1574
* BUGFIX: Paket.dependency with version ranges failed when package has pinned dependency and that version is unlisted - https://github.com/fsprojects/Paket/issues/1579
* BUGFIX: Github dependencies reference transitive NuGet packages to projects - https://github.com/fsprojects/Paket/issues/1578
* BUGFIX: Add "*.fsi" files as <Compile> by default - https://github.com/fsprojects/Paket/pull/1573
* BUGFIX: Touch feature disabled by default in Add, Update, Install; enabled with --touch-affected-refs - https://github.com/fsprojects/Paket/pull/1571
* BUGFIX: Property Definitions: placed after csharp targets - https://github.com/fsprojects/Paket/pull/1522
* BUGFIX: Create folder for all source file dependencies
* USABILITY: Using saved api key credentials for the push operation - https://github.com/fsprojects/Paket/pull/1570
* USABILITY: Paket update supports combining filter with specific version - https://github.com/fsprojects/Paket/pull/1580

#### 2.57.0 - 30.03.2016
* BUGFIX: Property Definitions: placed after non-paket imports if they directly follow the top property groups - https://github.com/fsprojects/Paket/pull/1561
* BUGFIX: Fixed inconsistent condition generation in paket.lock file - https://github.com/fsprojects/Paket/issues/1552
* BUGFIX: Removing transitive dependencies from dependencies list during pack - https://github.com/fsprojects/Paket/pull/1547
* USABILITY: Better WPF support - https://github.com/fsprojects/Paket/pull/1550

#### 2.56.0 - 24.03.2016
* BUGFIX: Move props definitions further up in project files - https://github.com/fsprojects/Paket/issues/1537
* BUGFIX: Fixed missing src files when packing with symbols on Linux - https://github.com/fsprojects/Paket/pull/1545
* BUGFIX: Ensuring that dependent dll's are not included in the package when usng include-referenced-projects - https://github.com/fsprojects/Paket/pull/1543
* BUGFIX: Global redirects:false is not disabling everything below anymore - https://github.com/fsprojects/Paket/issues/1544

#### 2.55.0 - 23.03.2016
* Correct src folder structure for packing with symbols - https://github.com/fsprojects/Paket/pull/1538
* Fix resolver bug spotted by property based testing - https://github.com/fsprojects/Paket/issues/1524

#### 2.54.0 - 21.03.2016
* It's possible to influence the CopyToOutputDirectory property for content references in project files - http://fsprojects.github.io/Paket/nuget-dependencies.html#CopyToOutputDirectory-settings
* BUGFIX: Fix regression where paket skipped packages with name ending in lib - https://github.com/fsprojects/Paket/issues/1531
* USABILITY: Unknown package settings are now reported
* USABILITY: Improve warning text on conflict - https://github.com/fsprojects/Paket/pull/1530

#### 2.53.0 - 19.03.2016
* Allow to restore recursively from remote dependencies file - https://github.com/fsprojects/Paket/issues/1507
* BUGFIX: Fix mixed mode solutions with Native - https://github.com/fsprojects/Paket/issues/1523
* BUGFIX: Do not generate useless true conditions for Native - https://github.com/fsprojects/Paket/issues/1523
* BUGFIX: Native settings are filtered correctly - https://github.com/fsprojects/Paket/issues/1523
* BUGFIX: Force resolver to look into deeper levels - https://github.com/fsprojects/Paket/issues/1520
* COSMETICS: Emit net40-full moniker instead of net-40
* COSMETICS: Simplify single when conditions with single true statement
* USABILITY: Improved error message when paket.dependencies can't be found - https://github.com/fsprojects/Paket/pull/1519
* USABILITY: Automatically retry with force flag if we can't get package details for a given version - https://github.com/fsprojects/Paket/issues/1526
* USABILITY: Better error message when paket.lock an paket.dependencies are out of sync.
* USABILITY: Content:once doesn't add paket flags to the csproj file in order to make Orleans tools happy - https://github.com/fsprojects/Paket/issues/1513
* USABILITY: Be more robust in paket.references files - https://github.com/fsprojects/Paket/issues/1514
* USABILITY: Improved stability in lock acquiring process - https://github.com/fsprojects/Paket/issues/858

#### 2.52.0 - 10.03.2016
* Allow to restore dll from remote dependencies file - https://github.com/fsprojects/Paket/issues/1507
* Prevent paket holding locks on assemblies during binding redirects - https://github.com/fsprojects/Paket/pull/1492
* ProjectFile.save with forceTouch to only modify the last write time without content if unchanged - https://github.com/fsprojects/Paket/pull/1493
* BUGFIX: Don't accept "Unsupported0.0" as full framework - https://github.com/fsprojects/Paket/issues/1494
* BUGFIX: Revert 1487 - https://github.com/fsprojects/Paket/issues/1487
* BUGFIX: Fall back to v2 for VSTS - https://github.com/fsprojects/Paket/issues/1496
* BUGFIX: Fixed duplicate frameworks during auto-detection - https://github.com/fsprojects/Paket/issues/1500
* BUGFIX: Fixed conditional references created for group dependencies - https://github.com/fsprojects/Paket/issues/1505
* BUGFIX: Fixed parsing error in lock file parser - https://github.com/fsprojects/Paket/issues/1500
* BUGFIX: Merge Chessie into PowerShell package - https://github.com/fsprojects/Paket/issues/1499
* BUGFIX: Make v3 API more robust
* BUGFIX: Do not install packages with same version from different groups twice - https://github.com/fsprojects/Paket/issues/1458
* BUGFIX: When adding framework specification to paket.dependencies .props include was moved to the bottom of csproj file - https://github.com/fsprojects/Paket/issues/1487
* BUGFIX: Allow to use LOCKEDVERSION with packages that are not in main group - https://github.com/fsprojects/Paket/issues/1483
* USABILITY: only complain about missing references if there are references at all

#### 2.51.0 - 29.02.2016
* Experimental Visual C++ support in binding redirects - https://github.com/fsprojects/Paket/issues/1467
* Restore: optional --touch-affected-refs to touch refs affected by a restore - https://github.com/fsprojects/Paket/pull/1485
* BUGFIX: fixed group transitive dependency checking - https://github.com/fsprojects/Paket/pull/1479
* BUGFIX: Do not try to pack output folder - https://github.com/fsprojects/Paket/issues/1473
* BUGFIX: Fix StackOverflow from https://github.com/fsprojects/Paket/issues/1432
* BUGFIX: Do not pack absolute paths - https://github.com/fsprojects/Paket/issues/1472
* BUGFIX: Keep Auth from dependencies file for fast path - https://github.com/fsprojects/Paket/issues/1469
* BUGFIX: Fix Platform matching bug in CPP projects - https://github.com/fsprojects/Paket/issues/1467
* USABILITY: Touch project files when paket.lock changed in order to support incremental builds with MsBuild  - https://github.com/fsprojects/Paket/issues/1471 
* USABILITY: Prevent paket holding locks on assemblies during binding redirects
* USABILITY: Don't fail when we can't turn on auto-restote during convert

#### 2.50.0 - 09.02.2016
* Experimental Visual C++ support - https://github.com/fsprojects/Paket/issues/1467
* BUGFIX: Install packages that end in .dll - https://github.com/fsprojects/Paket/issues/1466
* BUGFIX: Prevent race condition - https://github.com/fsprojects/Paket/issues/1460
* BUGFIX: Download of HTTP dependencies should delete folder before we unzip
* BUGFIX: Do not touch project files in packages folder - https://github.com/fsprojects/Paket/issues/1455
* BUGFIX: Keep versions locked for dependencies during pack - https://github.com/fsprojects/Paket/issues/1457
* BUGFIX: Do not fail on auth check for remote dependencies file - https://github.com/fsprojects/Paket/issues/1456
* WORKAROUND: Don't use v3 getPackageDetails on nuget.org or myget

#### 2.49.0 - 03.02.2016
* Added paket pack switch minimum-from-lock-file - http://fsprojects.github.io/Paket/paket-pack.html#Version-ranges
* Automatic framework detection - http://fsprojects.github.io/Paket/dependencies-file.html#Automatic-framework-detection
* BUGFIX: Work around auth issues with VSTS feed - https://github.com/fsprojects/Paket/issues/1453
* USABILITY: Show warning if a dependency is installed for wrong target framework - https://github.com/fsprojects/Paket/pull/1445

#### 2.48.0 - 28.01.2016
* New lowest_matching option that allows to use lowest matching version of direct dependencies - http://fsprojects.github.io/Paket/dependencies-file.html#Lowest-matching-option
* BUGFIX: Fix convert-from-nuget command - https://github.com/fsprojects/Paket/pull/1437
* BUGFIX: paket pack with enabled include-referenced-projects flag doesn't throwh NRE - https://github.com/fsprojects/Paket/issues/1434
* BUGFIX: Fixed pack package dependencies for dependent projects - https://github.com/fsprojects/Paket/issues/1429
* BUGFIX: Fixed pack package dependencies for dependent projects - https://github.com/fsprojects/Paket/pull/1417
* BUGFIX: Pack with concrete template file should work for type project - https://github.com/fsprojects/Paket/issues/1414
* BUGFIX: Don't use symbol packages when using filesystem source with symbol package - https://github.com/fsprojects/Paket/issues/1413

#### 2.46.0 - 19.01.2016
* BootStrapper caches paket.exe in NuGet cache - https://github.com/fsprojects/Paket/pull/1400
* Case insensitive autocomplete for NuGet v2 protocol - https://github.com/fsprojects/Paket/pull/1410

#### 2.45.0 - 18.01.2016
* Initial support for autocomplete of private sources - https://github.com/fsprojects/Paket/issues/1298
* Allow to set project url in paket pack
* Added include-pdbs switch in paket.template files - https://github.com/fsprojects/Paket/pull/1403
* BUGFIX: Fixed symbol sources creation on projects that contain linked files - https://github.com/fsprojects/Paket/pull/1402
* BUGFIX: Fixed inter project dependencies
* BUGFIX: Reduce pressure from call stack - https://github.com/fsprojects/Paket/issues/1392
* BUGFIX: Symbols package fix for projects that contained linked files - https://github.com/fsprojects/Paket/pull/1390

#### 2.44.0 - 14.01.2016
* Paket pack for symbols packages allows for pulling in referenced projects. - https://github.com/fsprojects/Paket/pull/1383

#### 2.43.0 - 14.01.2016
* BUGFIX: Use registration data from normalized NuGet version - https://github.com/fsprojects/Paket/issues/1387
* BUGFIX: $(SolutionDir) in ProjectReference include attribute will be parsed - https://github.com/fsprojects/Paket/issues/1377
* BUGFIX: Restore groups sequentially - https://github.com/fsprojects/Paket/issues/1371
* PERFORMANCE: Fix issue with bad performance - https://github.com/fsprojects/Paket/issues/1387
* PERFORMANCE: Try relaxed resolver only when there is a chance to succeed
* USABILITY: Fail if credentials are invalid - https://github.com/fsprojects/Paket/issues/1382

#### 2.42.0 - 10.01.2016
* Nemerle projects support
* BUGFIX: Incorrect package dependencies graph resolution with prereleases - https://github.com/fsprojects/Paket/pull/1359
* BUGFIX: NuGetV2: avoid revealing password also if more than one source is defined - https://github.com/fsprojects/Paket/pull/1357

#### 2.41.0 - 07.01.2016
* Allow to reference dlls from HTTP resources - https://github.com/fsprojects/Paket/issues/1341
* BUGFIX: Fixed prerelease comparision - https://github.com/fsprojects/Paket/issues/1316
* BUGFIX: Fixed problem with prerelease versions during pack - https://github.com/fsprojects/Paket/issues/1316
* BUGFIX: Do not copy dlls from paket-files - https://github.com/fsprojects/Paket/issues/1341
* BUGFIX: Fixed problem with @ char in paths during pack - https://github.com/fsprojects/Paket/pull/1351
* BUGFIX: Allow to reference dlls from HTTP resources on mono - https://github.com/fsprojects/Paket/pull/1349
* PERFORMANCE: Don't parse lock file in FullUpdate mode
* WORKAROUND: ConfigFile password encryption did not work on specific machines - https://github.com/fsprojects/Paket/pull/1347
* USABILITY: Show warning when paket.references is used in nupkg content - https://github.com/fsprojects/Paket/issues/1344
* USABILITY: Report group name in download trace - https://github.com/fsprojects/Paket/issues/1337
* USABILITY: Be more robust against flaky NuGet feeds

#### 2.40.0 - 29.12.2015
* BUGFIX: Better packaging of prerelease dependencies - https://github.com/fsprojects/Paket/issues/1316
* BUGFIX: Allow to overwrite versions in template files without id - https://github.com/fsprojects/Paket/issues/1321
* BUGFIX: Accept dotnet54 as moniker
* BUGFIX: Download file:/// to paket-files/localhost
* BUGFIX: Compare normalized Urls
* BUGFIX: Call OnCompleted in Observable.flatten - https://github.com/fsprojects/Paket/pull/1330
* BUGFIX: Allow to restore packages from private feeds - https://github.com/fsprojects/Paket/issues/1326
* PERFORMANCE: Cache which source contains versions in GetVersions - https://github.com/fsprojects/Paket/pull/1327
* PERFORMANCE: Prefer package-versions protocol for nuget.org and myget.org

#### 2.38.0 - 22.12.2015
* Support new NuGet version range for empty restrictions
* USABILITY: Don't use /odata for nuget.org or myget.org
* BUGFIX: paket pack ignored specific-version parameter - https://github.com/fsprojects/Paket/issues/1321
* COSMETICS: Better error messages in GetVersions
* COSMETICS: Normalize NuGet source feeds in lock files
* PERFORMANCE: Keep traffic for GetVersions and GetPackageDetails low

#### 2.37.0 - 21.12.2015
* New "clear-cache" command allows to clear the NuGet cache - http://fsprojects.github.io/Paket/paket-clear-cache.html
* Paket checks PackageDetails only for sources that responded with versions for a package - https://github.com/fsprojects/Paket/issues/1317
* Implemented support for specifying per-template versions in paket pack - https://github.com/fsprojects/Paket/pull/1314
* Added support for relative src link to package content - https://github.com/fsprojects/Paket/pull/1311
* BUGFIX: Fix NullReferenceException - https://github.com/fsprojects/Paket/issues/1307
* BUGFIX: Check that cached NuGet package belongs to requested package
* BUGFIX: NuGet packages with FrameworkAssembly nodes did not work - https://github.com/fsprojects/Paket/issues/1306
* Paket install did an unnecessary update when framework restriction were present - https://github.com/fsprojects/Paket/issues/1305
* COSMETICS: No need to show cache warnings

#### 2.36.0 - 10.12.2015
* Getting assembly metadata without loading the assembly - https://github.com/fsprojects/Paket/pull/1293

#### 2.35.0 - 09.12.2015
* "redirects off" skips binding redirects completely  - https://github.com/fsprojects/Paket/pull/1299

#### 2.34.0 - 07.12.2015
* BootStrapper uses named temp files - https://github.com/fsprojects/Paket/pull/1296
* Making user prompts work with stdin - https://github.com/fsprojects/Paket/pull/1292

#### 2.33.0 - 04.12.2015
* Option to force a binding redirects - https://github.com/fsprojects/Paket/pull/1290
* Use GetCustomAttributesData instead of GetCustomAttributes - https://github.com/fsprojects/Paket/issues/1289
* Don't touch app.config if we don't logically change it - https://github.com/fsprojects/Paket/issues/1248
* Normalize versions in lock file for nuget.org - https://github.com/fsprojects/Paket/issues/1282
* Using AssemblyTitle if no title is specified in a project template - https://github.com/fsprojects/Paket/pull/1285
* Binding redirects should work with multiple groups - https://github.com/fsprojects/Paket/issues/1284 
* Resolver is more tolerant with prereleases - https://github.com/fsprojects/Paket/issues/1280

#### 2.32.0 - 02.12.2015
* Provided more user-friendly messages for bootstrapper - https://github.com/fsprojects/Paket/pull/1278
* EXPERIMENTAL: Added ability to create symbol/source packages - https://github.com/fsprojects/Paket/pull/1275
* BUGFIX: Fixed coreProps root element in generated nuspec - https://github.com/fsprojects/Paket/pull/1276

#### 2.31.0 - 01.12.2015
* Add options to force Nuget source and use local file paths with bootstrapper - https://github.com/fsprojects/Paket/pull/1268
* Implement exclude parameter for pack - https://github.com/fsprojects/Paket/pull/1274
* Handle different platforms in ProjectFile.GetOutputPath - https://github.com/fsprojects/Paket/pull/1269
* Support local read-only .nupkg-files - https://github.com/fsprojects/Paket/pull/1272

#### 2.30.0 - 01.12.2015
* Switched to using Chessie Nuget package - https://github.com/fsprojects/Paket/pull/1266
* Adding .NET 4.6.1 support - https://github.com/fsprojects/Paket/issues/1270

#### 2.29.0 - 27.11.2015
* Allow specifying Nuget Source and provide option to specify parameters with config file in bootstrapper - https://github.com/fsprojects/Paket/pull/1261
* BUGFIX: Do not normalize versions since it might break Klondike - https://github.com/fsprojects/Paket/issues/1257
* COSMETICS: Better error message when lock file doesn't contain version pin - https://github.com/fsprojects/Paket/issues/1256
* COSMETICS: Show a warning when the resolver selects an unlisted version - https://github.com/fsprojects/Paket/pull/1258

#### 2.28.0 - 25.11.2015
* Reuse more of the NuGet v3 API for protocol selection
* Using new NuGet v3 protocol to retrieve unlisted packages - https://github.com/fsprojects/Paket/issues/1254
* Created installer demo - https://github.com/fsprojects/Paket/issues/1251
* Adding monoandroid41 framework moniker - https://github.com/fsprojects/Paket/pull/1245
* BUGFIX: Specifying prereleases did not work with pessimistic version constraint - https://github.com/fsprojects/Paket/issues/1252
* BUGFIX: Unlisted property get properly filled from NuGet v3 API - https://github.com/fsprojects/Paket/issues/1242
* BUGFIX: Bootstrapper compares version per SemVer - https://github.com/fsprojects/Paket/pull/1236
* PERFORMANCE: Avoid requests to teamcity that lead to server error
* USABILITY: If parsing of lock file fails Paket reports the lock file filename - https://github.com/fsprojects/Paket/issues/1247

#### 2.27.0 - 19.11.2015
* Binding redirects get cleaned during install - https://github.com/fsprojects/Paket/pull/1235
* BUGFIX: Bootstrapper compares version per SemVer - https://github.com/fsprojects/Paket/pull/1236
* BUGFIX: Do not print feed password to output - https://github.com/fsprojects/Paket/pull/1238
* USABILITY: Always write non-version into lock file to keep ProGet happy - https://github.com/fsprojects/Paket/issues/1239

#### 2.26.0 - 18.11.2015
* BUGFIX: Better parsing of framework restrictions - https://github.com/fsprojects/Paket/issues/1232
* BUGFIX: Fix props files - https://github.com/fsprojects/Paket/issues/1233
* BUGFIX: Detect AssemblyName from project file name if empty - https://github.com/fsprojects/Paket/issues/1234
* BUGFIX: Fixed issue with V3 feeds doing api requests even when the paket.lock is fully specified - https://github.com/fsprojects/Paket/pull/1231
* BUGFIX: Update ProjectFile.GetTargetProfile to work with conditional nodes - https://github.com/fsprojects/Paket/pull/1227
* BUGFIX: Putting .targets import on correct location in project files - https://github.com/fsprojects/Paket/issues/1226
* BUGFIX: Putting braces around OData conditions to work around ProGet issues - https://github.com/fsprojects/Paket/issues/1225
* USABILITY: Always write nomalized version into lock file to keep the lockfile as stable as possible
* USABILITY: Always try 3 times to download and extract a package
* USABILITY: Sets default resolver strategy for convert from nuget to None - https://github.com/fsprojects/Paket/pull/1228

#### 2.25.0 - 13.11.2015
* Unified cache implementation for V2 and V3 - https://github.com/fsprojects/Paket/pull/1222
* BUGFIX: Putting .props and .targets import on correct location in project files - https://github.com/fsprojects/Paket/issues/1219
* BUGFIX: Propagate framework restriction correctly - https://github.com/fsprojects/Paket/issues/1213
* BUGFIX: Match auth - https://github.com/fsprojects/Paket/issues/1210
* BUGFIX: Better error message when something goes wrong during package download

#### 2.24.0 - 11.11.2015
* Support for feeds that only provide NuGet v3 API - https://github.com/fsprojects/Paket/pull/1205
* BUGFIX: Made PublicAPI.ListTemplateFiles more robust - https://github.com/fsprojects/Paket/pull/1209
* BUGFIX: Allow to specify empty file patterns in paket.template
* BUGFIX: Filter excluded dependencies in template files - https://github.com/fsprojects/Paket/issues/1208
* BUGFIX: Framework dependencies were handled too strict - https://github.com/fsprojects/Paket/issues/1206

#### 2.23.0 - 09.11.2015
* Allow to exclude dependencies in template files - https://github.com/fsprojects/Paket/issues/1199
* Exposed TemplateFile types and Dependencies member - https://github.com/fsprojects/Paket/pull/1203
* Paket uses lock free version of Async.Choice
* Paket generates and parses strategy option in lock file - https://github.com/fsprojects/Paket/pull/1196
* BUGFIX: Fixed version requirement parse issue noticed in FsBlog
* USABILITY: Paket shows parsing errors in app.config files - https://github.com/fsprojects/Paket/issues/1195

#### 2.22.0 - 05.11.2015
* Paket adds binding redirect only for applicable assemblies - https://github.com/fsprojects/Paket/issues/1187
* BUGFIX: Add missing transitive dependencies after paket update - https://github.com/fsprojects/Paket/issues/1190
* BUGFIX: Work around issue with # in file names on mono - https://github.com/fsprojects/Paket/issues/1189
* USABILITY: Better error reporting when prereleases are involved - https://github.com/fsprojects/Paket/issues/1186

#### 2.21.0 - 01.11.2015
* Adding LOCKEDVERSION placeholder to templatefile - https://github.com/fsprojects/Paket/issues/1183

#### 2.20.0 - 30.10.2015
* Allow filtered updates of packages matching a regex - https://github.com/fsprojects/Paket/pull/1178
* Search for paket.references in startup directory (auto-restore feature) - https://github.com/fsprojects/Paket/pull/1179
* BUGFIX: Framework filtering for transisitve packages - https://github.com/fsprojects/Paket/issues/1182

#### 2.19.0 - 29.10.2015
* Resolver changed to breadth first search to escape more quickly from conflict situations - https://github.com/fsprojects/Paket/issues/1174
* Paket init downloads stable version of bootstraper - https://github.com/fsprojects/Paket/issues/1040
* BUGFIX: SemVer updates were broken

#### 2.18.0 - 28.10.2015
* Use branch and bound strategy to escape quickly from conflict situations - https://github.com/fsprojects/Paket/issues/1169
* Queries all feeds in parallel for package details
* New moniker monoandroid50 - https://github.com/fsprojects/Paket/pull/1171
* Reintroduced missing public API functions for docs
* USABILITY: Improved paket's conflict reporting during resolution time - https://github.com/fsprojects/Paket/pull/1168

#### 2.17.0 - 24.10.2015
* Global "oldest matching version" resolver strategy option - http://fsprojects.github.io/Paket/dependencies-file.html#Strategy-option
* Convert-from-nuget and simplify commands simplify framework restrictions if possible - https://github.com/fsprojects/Paket/pull/1159
* BUGFIX: Queries every NuGet feed in parallel and combines the results - https://github.com/fsprojects/Paket/pull/1163
* USABILITY: Give better error message when a file can't be found on a github repo - https://github.com/fsprojects/Paket/issues/1162

#### 2.16.0 - 21.10.2015
* Check that download http status code was 200
* Try to report better error when file is blocked by Firewall - https://github.com/fsprojects/Paket/pull/1155
* BUGFIX: Fixed loading of Project files on mono - https://github.com/fsprojects/Paket/pull/1149
* PERFORMANCE: Caching proxy scheme - https://github.com/fsprojects/Paket/pull/1153
* USABILITY: If caching fails Paket should recover - https://github.com/fsprojects/Paket/issues/1152

#### 2.15.1 - 17.10.2015
* BUGFIX: Fixed framework restriction filter - https://github.com/fsprojects/Paket/pull/1146
* BUGFIX: Fixed parsing of framework restrictions in lock file - https://github.com/fsprojects/Paket/pull/1144
* BUGFIX: Add monoandroid403 to be matched as Some MonoAndroid - https://github.com/fsprojects/Paket/pull/1140
* PERFORMANCE: Use locked version as prefered version when resolver strategy is min - https://github.com/fsprojects/Paket/pull/1141
* COSMETICS: Better error messages when resolver finds no matching version.
* COSMETICS: Fix error message when resolver already resolved to GlobalOverride - https://github.com/fsprojects/Paket/issues/1142

#### 2.14.0 - 15.10.2015
* BUGFIX: Handle silverlight framework identifiers comparison - https://github.com/fsprojects/Paket/pull/1138

#### 2.13.0 - 14.10.2015
* Show-Groups command - http://fsprojects.github.io/Paket/paket-show-groups.html
* BUGFIX: Fixed combine operation for framework restrictions - https://github.com/fsprojects/Paket/issues/1137
* BUGFIX: Lockfile-Parser did not to parse framework restrictions and therefore paket install could lead to wrong lock file - https://github.com/fsprojects/Paket/issues/1135
* USABILITY: Non-SemVer InformationalVersion are now allowed for paket pack - https://github.com/fsprojects/Paket/issues/1134
* USABILITY: Dependencies file parser should detects comma between install settings - https://github.com/fsprojects/Paket/issues/1129
* COSMETICS: Don't show the pin notice if dependency is transitive
* COSMETICS: Don't allow negative numbers in SemVer

#### 2.12.0 - 12.10.2015
* Better SemVer update by adding --keep-major, --keep-minor, --keep-patch to the CLI
* EXPERIMENTAL: Support for WiX installer projects

#### 2.11.0 - 09.10.2015
* Skip unchanged groups during install

#### 2.10.0 - 08.10.2015
* Make resolver to evaluate versions lazily
* BUGFIX: Paket.Pack was broken on filesystems with forward slash seperator - https://github.com/fsprojects/Paket/issues/1119
* BUGFIX: Wrong paket ProjectRefences name causes incorrect packaging - https://github.com/fsprojects/Paket/issues/1113

#### 2.9.0 - 05.10.2015
* Allow to use GitHub tokens to access GitHub files - http://fsprojects.github.io/Paket/paket-config.html
* Allow to update a single group
* BUGFIX: Resolver needs to consider Microsoft.Bcl.Build

#### 2.8.0 - 03.10.2015
* BUGFIX: Selective update needs to consider remote files
* BUGFIX: Ignore disabled upstream feeds - https://github.com/fsprojects/Paket/pull/1105
* BUGFIX: Don't forget to add settings from root dependencies
* COSMETICS: Do not write unnecessary framework restrictions into paket.lock

#### 2.7.0 - 02.10.2015
* Support for private GitHub repos - http://fsprojects.github.io/Paket/github-dependencies.html#Referencing-a-private-github-repository
* BUGFIX: Find the mono binary on OSX 10.11 - https://github.com/fsprojects/Paket/pull/1103

#### 2.6.0 - 01.10.2015
* Allow "content:once" as a package setting - http://fsprojects.github.io/Paket/nuget-dependencies.html#No-content-option
* BUGFIX: Don't add -prerelease to nuspec dependency nodes for project references - https://github.com/fsprojects/Paket/issues/1102
* BUGFIX: Do not create prerelease identifiers for transitive dependencies - https://github.com/fsprojects/Paket/issues/1099
* PERFORMANCE: Do not parse remote dependencies file twice - https://github.com/fsprojects/Paket/issues/1101
* PERFORMANCE: Check if we already downloaded paket.dependencies file for remote files in order to reduce stress on API limit - https://github.com/fsprojects/Paket/issues/1101
* PERFORMANCE: Run all calls against different NuGet protocols in parallel and take the fastest - https://github.com/fsprojects/Paket/issues/1085
* PERFORMANCE: Exclude duplicate NuGet feeds - https://github.com/fsprojects/Paket/issues/1085
* COSMETICS: Cache calls to GitHub in order to reduce stress on API limit - https://github.com/fsprojects/Paket/issues/1101

#### 2.5.0 - 29.09.2015
* Remove all Paket entries from projects which have no paket.references - https://github.com/fsprojects/Paket/issues/1097
* Allow to format VersionRequirements in NuGet syntax
* BUGFIX: Fix KeyNotFoundException when project is net4.0-client - https://github.com/fsprojects/Paket/issues/1095
* BUGFIX: Put prerelease requirement into NuSpec during paket pack - https://github.com/fsprojects/Paket/issues/1088
* BUGFIX: Inconsistent framework exclusion in paket.dependencies - https://github.com/fsprojects/Paket/issues/1093
* BUGFIX: Commands add/remove stripped link:false from file references - https://github.com/fsprojects/Paket/issues/1089
* BUGFIX: Do not create double prerelease identifiers - https://github.com/fsprojects/Paket/issues/1099
* COSMETICS: Only fixup dates in zip archive under Mono - https://github.com/fsprojects/Paket/pull/1094
* PERFORMANCE: Skip asking for versions if only a specific version is requested
* PERFORMANCE: Check if a feed supports a protocol and never retry if not - https://github.com/fsprojects/Paket/issues/1085

#### 2.4.0 - 28.09.2015
* BUGFIX: Paket does not touch config files when the list of binding redirects to add is empty - https://github.com/fsprojects/Paket/pull/1092
* BUGFIX: Fix unsupported https scheme in web proxy - https://github.com/fsprojects/Paket/pull/1080
* BUGFIX: Ignore DotNET 5.0 framework when TargetFramework 4 is specified - https://github.com/fsprojects/Paket/issues/1066
* BUGFIX: Paket failed with: The input sequence was empty - https://github.com/fsprojects/Paket/issues/1071
* BUGFIX: NullReferenceException in applyBindingRedirects during "update nuget package" - https://github.com/fsprojects/Paket/issues/1074
* COSMETICS: Improve error message for bootstrapper if download of Paket.exe fails - https://github.com/fsprojects/Paket/pull/1091

#### 2.3.0 - 21.09.2015
* Binding redirects from target platform only - https://github.com/fsprojects/Paket/pull/1070
* Allow to enable redirects per package - http://fsprojects.github.io/Paket/nuget-dependencies.html#redirects-settings
* BUGFIX: Install command without a lockfile failed when using groups - https://github.com/fsprojects/Paket/issues/1067
* BUGFIX: Only create packages.config entries for referenced packages - https://github.com/fsprojects/Paket/issues/1065
* BUGFIX: Paket update added an app.config to every project - https://github.com/fsprojects/Paket/issues/1068
* BUGFIX: Use commit w/gist download in RemoteDownload.downloadRemoteFiles - https://github.com/fsprojects/Paket/pull/1069

#### 2.1.0 - 16.09.2015
* Added support for custom internet proxy credentials with env vars - https://github.com/fsprojects/Paket/pull/1061
* Removed microsoft.bcl.build.targets from backlist and instead changed "import_targets" default for that package
* Fix handling of packages.config

#### 2.0.0 - 15.09.2015
* Support for `Dependency groups` in paket.dependencies files - http://fsprojects.github.io/Paket/groups.html
* Support for Roslyn-based analyzers - http://fsprojects.github.io/Paket/analyzers.html
* Support for reference conditions - https://github.com/fsprojects/Paket/issues/1026

#### 1.39.10 - 13.09.2015
* Fixed a bug where install and restore use different paths when specifying a project spec on a HTTP link - https://github.com/fsprojects/Paket/pull/1054
* Fix parsing of output path when condition has no spaces - https://github.com/fsprojects/Paket/pull/1058

#### 1.39.1 - 08.09.2015
* Eagerly create app.config files and add to all projects - https://github.com/fsprojects/Paket/pull/1044

#### 1.39.0 - 08.09.2015
* New Bootstrapper with better handling of Paket prereleases

#### 1.37.0 - 07.09.2015
* Support for authentication and complex hosts for HTTP dependencies - https://github.com/fsprojects/Paket/pull/1052
* Always redirect to the Redirect.Version - https://github.com/fsprojects/Paket/pull/1023
* Improvements in the BootStrapper - https://github.com/fsprojects/Paket/pull/1022

#### 1.34.0 - 27.08.2015
* Paket warns about pinned packages only when a new version is available - https://github.com/fsprojects/Paket/pull/1014
* Trace NuGet package URL if download fails
* Fallback to NuGet v2 feed if no version is found in v3

#### 1.33.0 - 23.08.2015
* Paket handles dynamic OutputPath - https://github.com/fsprojects/Paket/pull/942
* Paket warns when package is pinned - https://github.com/fsprojects/Paket/pull/999

#### 1.32.0 - 19.08.2015
* BUGFIX: Fixed compatibility issues with Klondike NuGet server - https://github.com/fsprojects/Paket/pull/997
* BUGFIX: Escape file names in a NuGet compatible way - https://github.com/fsprojects/Paket/pull/996
* BUGFIX: Paket now fails if an update of a nonexistent package is requested - https://github.com/fsprojects/Paket/pull/995

#### 1.31.0 - 18.08.2015
* BUGFIX: Delete old nodes from proj files - https://github.com/fsprojects/Paket/issues/992
* COSMETICS: Better conflict reporting - https://github.com/fsprojects/Paket/pull/994

#### 1.30.0 - 18.08.2015
* BUGFIX: Include prereleases when using NuGet3 - https://github.com/fsprojects/Paket/issues/988
* paket.template allows comments with # or // - https://github.com/fsprojects/Paket/pull/991

#### 1.29.0 - 17.08.2015
* Xamarin iOS + Mac Support - https://github.com/fsprojects/Paket/pull/980
* Handling fallbacks mainly for Xamarin against PCLs - https://github.com/fsprojects/Paket/pull/980
* Removed supported platforms for MonoTouch and MonoAndroid - https://github.com/fsprojects/Paket/pull/980
* Paket only creates requirements from lock file when updating a single package - https://github.com/fsprojects/Paket/pull/985

#### 1.28.0 - 13.08.2015
* Selective update shows better error message on conflict - https://github.com/fsprojects/Paket/pull/980
* Paket init adds default feed - https://github.com/fsprojects/Paket/pull/981
* Show better error message on conflict - https://github.com/fsprojects/Paket/issues/534
* Make option names for paket find-package-versions consistent with the other commands - https://github.com/fsprojects/Paket/issues/890
* Update specifying version does not pin version in paket.dependencies - https://github.com/fsprojects/Paket/pull/979

#### 1.27.0 - 13.08.2015
* Version range semantics changed for `>= x.y.z prerelease` - https://github.com/fsprojects/Paket/issues/976
* BUGFIX: Version trace got lost - https://twitter.com/indy9000/status/631201649219010561
* BUGFIX: copy_local behaviour was broken - https://github.com/fsprojects/Paket/issues/972

#### 1.26.0 - 10.08.2015
* BUGFIX: Paket mixed responses and downloads - https://github.com/fsprojects/Paket/issues/966

#### 1.25.0 - 10.08.2015
* Fix case-sensitivity of boostrapper on mono
* Reactive NuGet v3
* Check for conflicts in selective update - https://github.com/fsprojects/Paket/pull/964
* BUGFIX: Escape file names - https://github.com/fsprojects/Paket/pull/960

#### 1.23.0 - 04.08.2015
* BUGFIX: Selective update resolves the graph for selected package - https://github.com/fsprojects/Paket/pull/957

#### 1.22.0 - 31.07.2015
* Use FSharp.Core 4.0
* Fix build exe path which includes whitespace - https://github.com/fsprojects/ProjectScaffold/pull/185
* Preserve encoding upon saving solution - https://github.com/fsprojects/Paket/pull/940
* BUGFIX: If we specify a templatefile in paket pack it still packs all templates - https://github.com/fsprojects/Paket/pull/944
* BUGFIX: If we specify a type project templatefile in paket pack it should find the project - https://github.com/fsprojects/Paket/issues/945
* BUGFIX: Paket pack succeeded even when there're missing files - https://github.com/fsprojects/Paket/issues/948
* BUGFIX: FindAllFiles should handle paths that are longer than 260 characters - https://github.com/fsprojects/Paket/issues/949

#### 1.21.0 - 23.07.2015
* Allow NuGet packages to put version in the path - https://github.com/fsprojects/Paket/pull/928

#### 1.20.0 - 21.07.2015
* Allow to get version requirements from paket.lock instead of paket.dependencies - https://github.com/fsprojects/Paket/pull/924
* Add new ASP.NET 5.0 monikers - https://github.com/fsprojects/Paket/issues/921
* BUGFIX: Paket crashed with Null Ref Exception for MBrace - https://github.com/fsprojects/Paket/issues/923
* BUGFIX: Exclude submodules from processing - https://github.com/fsprojects/Paket/issues/918

#### 1.19.0 - 13.07.2015
* Support Odata query fallback for package details with /odata prefix - https://github.com/fsprojects/Paket/pull/922
* Establish beta-level comatibility with Klondike nuget server - https://github.com/fsprojects/Paket/pull/907
* BUGFIX: Improved SemVer parser - https://github.com/fsprojects/Paket/pull/920
* BUGFIX: Added fix for windows-style network source-paths in dependencies parser - https://github.com/fsprojects/Paket/pull/903
* BUGFIX: Settings for dependent packages are now respected - https://github.com/fsprojects/Paket/pull/919
* BUGFIX: `--force` option is working for install/update/restore remote files too
* BUGFIX: Delete cached errors if all sources fail - https://github.com/fsprojects/Paket/issues/908
* BUGFIX: Use updated globbing for paket.template
* COSMETICS: Better error message when package doesn't exist
* COSMETICS: Show better error message when a package is used in `paket.references` but not in `paket.lock`

#### 1.18.0 - 22.06.2015
* Exclusion syntax for paket.template files - https://github.com/fsprojects/Paket/pull/882
* BUGFIX: Issue with `paket pack` and multiple paket.template files fixed - https://github.com/fsprojects/Paket/issues/893

#### 1.17.0 - 22.06.2015
* Tab completion for installed packages in Paket.PowerShell - https://github.com/fsprojects/Paket/pull/892
* BUGFIX: Find-package-versions did not work - https://github.com/fsprojects/Paket/issues/886
* BUGFIX: Find-packages did not work - https://github.com/fsprojects/Paket/issues/888 https://github.com/fsprojects/Paket/issues/889
* COSMETICS: Improved the documentation for the commands - https://github.com/fsprojects/Paket/pull/891

#### 1.16.0 - 21.06.2015
* Make sure retrieved versions are ordered by version with latest version first - https://github.com/fsprojects/Paket/issues/886
* PowerShell argument tab completion for Paket-Add - https://github.com/fsprojects/Paket/pull/887
* Detection of DNX and DNXCore frameworks
* BUGFIX: Exceptions were not logged to command line - https://github.com/fsprojects/Paket/pull/885

#### 1.15.0 - 18.06.2015
* Paket.PowerShell support for Package Manager Console - https://github.com/fsprojects/Paket/pull/875
* Fix download of outdated files - https://github.com/fsprojects/Paket/issues/876

#### 1.14.0 - 14.06.2015
* Chocolatey support for Paket.PowerShell - https://github.com/fsprojects/Paket/pull/872
* BUGFIX: Single version in deps file created invalid dependend package- https://github.com/fsprojects/Paket/issues/871

#### 1.13.0 - 12.06.2015
* Paket.PowerShell support - https://github.com/fsprojects/Paket/pull/839
* EXPERIMENTAL: Allow link:false settings for file references in `paket.references` files
* BUGFIX: `paket update` did not pick latest prerelease version of indirect dependency - https://github.com/fsprojects/Paket/issues/866

#### 1.12.0 - 09.06.2015
* BUGFIX: Paket add should not update the package if it's already there
* BUGFIX: "copy_local" was not respected for indirect dependencies - https://github.com/fsprojects/Paket/issues/856
* BUGFIX: Suggest only packages from the installed sources - https://github.com/fsprojects/Paket.VisualStudio/issues/57
* BUGFIX: Trace license warning only in verbose mode - https://github.com/fsprojects/Paket/issues/862
* BUGFIX: Fix ./ issues during pack
* BUGFIX: Serialize != operator correctly - https://github.com/fsprojects/Paket/issues/857
* COSMETICS: Don't save the `paket.lock` file if it didn't changed

#### 1.11.0 - 08.06.2015
* Support for cancelling bootstrapper - https://github.com/fsprojects/Paket/pull/860
* Increase timeout for restricted access mode - https://github.com/fsprojects/Paket/issues/858

#### 1.10.0 - 02.06.2015
* `paket init` puts Paket binaries into the project path - https://github.com/fsprojects/Paket/pull/853
* Do not duplicate files in the nupkg - https://github.com/fsprojects/Paket/issues/851
* Pack command reuses project version if directly given - https://github.com/fsprojects/Paket/issues/837
* BUGFIX: `paket install` was not respecting `content:none` - https://github.com/fsprojects/Paket/issues/854

#### 1.9.0 - 30.05.2015
* Paket pack allows to specify current nuget version as dependency - https://github.com/fsprojects/Paket/issues/837
* BUGFIX: Fix long version of --silent flag - https://github.com/fsprojects/Paket/pull/849

#### 1.8.0 - 28.05.2015
* Implement --no-install and --redirects for "paket update" - https://github.com/fsprojects/Paket/pull/847
* BUGFIX: Fix inconsistent parameter names - https://github.com/fsprojects/Paket/pull/846

#### 1.7.2 - 28.05.2015
* New `--only-referenced` parameter for restore - https://github.com/fsprojects/Paket/pull/843
* Make the output path relative to the dependencies file - https://github.com/fsprojects/Paket/issues/829
* Analyze content files with case insensitive setting - https://github.com/fsprojects/Paket/issues/816
* BUGFIX: Parse NuGet package prerelease versions containing "-" - https://github.com/fsprojects/Paket/issues/841

#### 1.6.0 - 26.05.2015
* Paket init - init dependencies file with default NuGet source
* Allow to init paket in given directory
* Automatically query all package feeds in "Find packages"
* Allow to override install settings in 'paket.dependencies' with values from 'paket.references' - https://github.com/fsprojects/Paket/issues/836
* BUGFIX: `paket install` fails if package version doesn't match .nupkg file - https://github.com/fsprojects/Paket/issues/834
* BUGFIX: Try to work around issue with mono zip functions - https://github.com/fsharp/FAKE/issues/810

#### 1.5.0 - 21.05.2015
* Property tests for dependencies files parser - https://github.com/fsprojects/Paket/pull/807
* EXPERIMENTAL: Query NuGet feeds in parallel
* Allow to specify the directory for `convert-to-nuget` in PublicAPI
* Expose project Guids from project files
* Allow simplify on concrete dependencies file
* Allow to specify a concrete template file for `paket pack`
* Add overload in PublicAPI for default Restore
* Better tracing during "update package"
* Allow to register trace functions
* Allow to specify a source feed for Find-Packages and Find-Package-Versions command
* BUGFIX: Fix dates in local nuget packages
* BUGFIX: NullReferenceException in `convert-from-nuget` - https://github.com/fsprojects/Paket/pull/831
* BUGFIX: `Convert-from-nuget` quotes source feeds - https://github.com/fsprojects/Paket/pull/833
* BUGFIX: Observable.ofAsync fires OnCompleted - https://github.com/fsprojects/Paket/pull/835
* BUGFIX: Work around issue with CustomAssemblyAttributes during `paket pack` - https://github.com/fsprojects/Paket/issues/827
* BUGFIX: Fix dates after creating a package
* BUGFIX: Always trim package names from command line
* BUGFIX: Always show default nuget stream in completion

#### 1.4.0 - 08.05.2015
* EXPERIMENTAL: Find-Packages command - http://fsprojects.github.io/Paket/paket-find-packages.html
* EXPERIMENTAL: Find-Package-Versions command - http://fsprojects.github.io/Paket/paket-find-package-versions.html
* EXPERIMENTAL: Show-Installed-Packages command - http://fsprojects.github.io/Paket/paket-show-installed-packages.html
* Expose GetDefinedNuGetFeeds in Public API
* Expose GetSources in Public API
* BUGFIX: NuGet Convert works with empty version strings - https://github.com/fsprojects/Paket/pull/821
* BUGFIX: Don't shortcut conflicting addition
* BUGFIX: Better pin down behaviour during "Smart Update""
* BUGFIX: Only replace nuget package during add if the old one had no version
* BUGFIX: Put fixed packages to the end - https://github.com/fsprojects/Paket/issues/814
* BUGFIX: Fix `paket add` if package is already there - https://github.com/fsprojects/Paket/issues/814
* BUGFIX: Fix `paket add` for very first dependency - https://github.com/fsprojects/Paket/issues/814
* BUGFIX: Paket pack had issues with \ in subfolders - https://github.com/fsprojects/Paket/issues/812
* BZGFIX: Use https://api.nuget.org/v3/index.json for Autocomplete
* BUGFIX: Set exit code to 1 if the command line parser finds error
* BUGFIX: Windows restrictions were not parsed from lockfile - https://github.com/fsprojects/Paket/issues/810
* BUGFIX: Paket tries to keep the alphabetical order when using `paket add`
* BUGFIX: Do not generate entries for empty extensions in nupkg
* BUGFIX: Portable framework restrictions were not parsed from lockfile - https://github.com/fsprojects/Paket/issues/810
* COSMETICS: "Done" message in bootstrapper
* COSMETICS: -s parameter for Bootstrapper
* COSMETICS: Don't perform unnecessary installs during `paket add`
* COSMETICS: Always print the command on command parser error

#### 1.3.0 - 30.04.2015
* Paket keeps paket.dependencies as stable as possible during edits - https://github.com/fsprojects/Paket/pull/802
* `paket push` doesn't need a dependencies file any more - https://github.com/fsprojects/Paket/issues/800
* Added `--self` for self update of bootstrapper - https://github.com/fsprojects/Paket/issues/791
* BUGFIX: `convert-from-nuget` doen`t duplicate sources anymore - https://github.com/fsprojects/Paket/pull/804

#### 1.2.0 - 24.04.2015
* Add Paket.BootStrapper NuGet package - https://github.com/fsprojects/Paket/issues/790

#### 1.1.3 - 24.04.2015
* Fix StackOverflowException when using local path - https://github.com/fsprojects/Paket/issues/795

#### 1.1.2 - 24.04.2015
* `paket add` should not change dependencies file if the package is misspelled - https://github.com/fsprojects/Paket/issues/798

#### 1.1.1 - 24.04.2015
* Support developmentDependency nuget dependencies - https://github.com/fsprojects/Paket/issues/796

#### 1.1.0 - 23.04.2015
* Pack command is able to detect portable frameworks - https://github.com/fsprojects/Paket/issues/797

#### 1.0.2 - 23.04.2015
* `Convert-from-nuget` removes custom import and targets - https://github.com/fsprojects/Paket/pull/792

#### 1.0.1 - 20.04.2015
* New bootstrapper protects paket.exe from incomplete github downloads - https://github.com/fsprojects/Paket/pull/788

#### 1.0.0 - 17.04.2015
* Big release from fsharpex

#### 0.42.1 - 17.04.2015
* BUGFIX: Smart Install is no longer adding dependencies to paket.dependencies if specified in paket.references but not in paket.dependencies - https://github.com/fsprojects/Paket/issues/779
* BUGFIX: Fix smart install when we add a pinned version - https://github.com/fsprojects/Paket/issues/777
* Trace NuGet server response in verbose mode - https://github.com/fsprojects/Paket/issues/775
* BUGFIX: Fixing wrong local path detection with `paket install` - https://github.com/fsprojects/Paket/pull/773
* BUGFIX: Fixed zip opening on mono - https://github.com/fsprojects/Paket/pull/774

#### 0.41.0 - 13.04.2015
* New Testimonials page - http://fsprojects.github.io/Paket/testimonials.html
* New `PAKET.VERSION` environment variable for bootstraper - https://github.com/fsprojects/Paket/pull/771
* `convert-from-nuget` aggregates target framework from packages.config files - https://github.com/fsprojects/Paket/pull/768
* Improved config file formatting with indented binding redirects - https://github.com/fsprojects/Paket/pull/769
* BUGFIX: Fixed home path detection - https://github.com/fsprojects/Paket/pull/770
* COSMETICS: Better error message when `paket.dependencies` is missing - https://github.com/fsprojects/Paket/issues/764

#### 0.40.0 - 09.04.2015
* Try to fix dates in Nuget packages - https://github.com/fsprojects/Paket/issues/761
* `convert-from-nuget` reads target framework from packages.config files - https://github.com/fsprojects/Paket/pull/760
* Allow . in target file names for pack - https://github.com/fsprojects/Paket/issues/756

#### 0.39.0 - 08.04.2015
* Upgrading to .NET 4.5
* Removing DotNetZip and using the .NET 4.5 Zip APIs instead - https://github.com/fsprojects/Paket/pull/732
* Boostrapper download without `nuget.exe` - https://github.com/fsprojects/Paket/pull/734
* Added frameworkAssemblies to nuspec templating - https://github.com/fsprojects/Paket/issues/740
* BUGFIX: Only pick up project output files for pack that exactly match assembly filename - https://github.com/fsprojects/Paket/issues/752
* BUGFIX: Detect Silverlight version in csproj files - https://github.com/fsprojects/Paket/issues/751
* BUGFIX: Fix mono timeout during license download - https://github.com/fsprojects/Paket/issues/746
* BUGFIX: Detect `sl` as Silverlight - https://github.com/fsprojects/Paket/issues/744

#### 0.38.0 - 30.03.2015
* The restore process downloads package licenses automatically - https://github.com/fsprojects/Paket/pull/737

#### 0.37.0 - 28.03.2015
* Fallback to NuGet.exe if the bootstrapper fails to download from GitHub - https://github.com/fsprojects/Paket/pull/733
* COSMETICS: Display the file name if Paket crashes on some invalid file - https://github.com/fsprojects/Paket/pull/730

#### 0.36.0 - 27.03.2015
* Allow to add references section to paket.template file - https://github.com/fsprojects/Paket/issues/721
* Allow to compute libraries for specific framework - https://github.com/fsprojects/Paket/issues/723
* Detect .NET 4.6 - https://github.com/fsprojects/Paket/issues/727
* SemVer allows "number + build metadata" format - https://github.com/fsprojects/Paket/issues/704
* `paket push` shows status information - https://github.com/fsprojects/Paket/pull/695
* BUGFIX: Maintain order of content file items - https://github.com/fsprojects/Paket/pull/722
* BUGFIX: `Convert-from-nuget` ignores disabled NuGet feeds - https://github.com/fsprojects/Paket/pull/720
* BUGFIX: Smart install should not remove sources from `paket.dependencies` - https://github.com/fsprojects/Paket/pull/726
* BUGFIX: Smart install should create paket.lock if we have references files - https://github.com/fsprojects/Paket/pull/725
* COSMETICS: better tracing of intermediate resolution conflicts

#### 0.34.0 - 12.03.2015
* `paket pack` pretty-prints it's nuspec - https://github.com/fsprojects/Paket/issues/691
* Paket packs .MDBs docs into the nupkg - https://github.com/fsprojects/Paket/issues/693
* paket pack / paket.template support wildcard patterns - https://github.com/fsprojects/Paket/issues/690
* Allow empty lines in `paket.template` and report file name if parser fails - https://github.com/fsprojects/Paket/issues/692
* BUGFIX: paket.template - file type respects dir without slash at the end - https://github.com/fsprojects/Paket/issues/698
* BUGFIX: paket-files folder is alwaays relative to `paket.dependencies` - https://github.com/fsprojects/Paket/issues/564
* BUGFIX: `paket install` respects manual paket nodes - https://github.com/fsprojects/Paket/issues/679

#### 0.33.0 - 10.03.2015
* Paket packs XML docs into the nupkg - https://github.com/fsprojects/Paket/issues/689
* BUGFIX: Install settings from `paket.dependencies` should override package settings - https://github.com/fsprojects/Paket/issues/688

#### 0.32.0 - 09.03.2015
* PERFORMANCE: If resolver runs into conflict then use Warnsdorff's rule - https://github.com/fsprojects/Paket/pull/684
* BUGFIX: Fixed Linux install scripts - https://github.com/fsprojects/Paket/pull/681
* Support for WinExe output type - https://github.com/fsprojects/Paket/pull/675
* BUGFIX: Fix Nuget compat issue with leading zeros - https://github.com/fsprojects/Paket/pull/672
* BUGFIX: Detect inter project dependencies without matching package id - https://github.com/fsprojects/Paket/pull/671
* BUGFIX: Parse prerelease numbers into bigint since ints might overflow - https://github.com/fsprojects/Paket/pull/667
* BUGFIX: Optional fields in template files are read correctly - https://github.com/fsprojects/Paket/pull/666
* BUGFIX: Better url and endpoint handling in `paket push` - https://github.com/fsprojects/Paket/pull/663
* COSMETICS: Better tracing when resolver runs into conflict - https://github.com/fsprojects/Paket/pull/684
* COSMETICS: Better error message when a package is listed twice in `paket.references` - https://github.com/fsprojects/Paket/pull/686
* COSMETICS: Use Chessie for ROP - https://github.com/fsprojects/Chessie

#### 0.31.2 - 26.02.2015
* BUGFIX: Robust and much faster template file parser - https://github.com/fsprojects/Paket/pull/660

#### 0.31.1 - 25.02.2015
* Use latest FAKE tasks

#### 0.31.0 - 25.02.2015
* BUGFIX: Fix help for init command - https://github.com/fsprojects/Paket/pull/654
* BUGFIX: Allow non-standard API endpoint for push - https://github.com/fsprojects/Paket/pull/652
* BUGFIX: Special case nuget.org
* BUGFIX: paket add/remove with just project name - https://github.com/fsprojects/Paket/pull/650
* BUGFIX: Uploading packages as multiform content type - https://github.com/fsprojects/Paket/pull/651
* BUGFIX: Handle transient dependencies better in pack command - https://github.com/fsprojects/Paket/pull/649
* BUGFIX: Only load custom attributes if not given in TemplateFile or cmd parameter
* BUGFIX: Detect .NET 4.5.1 - https://github.com/fsprojects/Paket/pull/647

#### 0.30.0 - 23.02.2015
* New command: `paket pack` - http://fsprojects.github.io/Paket/paket-pack.html
* New command: `paket push` - http://fsprojects.github.io/Paket/paket-push.html
* Improved command line help - https://github.com/fsprojects/Paket/pull/639
* BUGFIX: fix no_auto_restore option parsing  - https://github.com/fsprojects/Paket/issues/632

#### 0.29.0 - 18.02.2015
* Allow local NuGet sources with spaces in `paket.dependencies` - https://github.com/fsprojects/Paket/issues/616
* Streamlined install options in `paket.dependencies` and `paket.references` - https://github.com/fsprojects/Paket/issues/587
* Allow to opt-out of targets import - https://github.com/fsprojects/Paket/issues/587
* New option to add/remove packages for a single project - https://github.com/fsprojects/Paket/pull/610
* BUGFIX: Blacklisted Microsoft.Bcl.Build.targets - https://github.com/fsprojects/Paket/issues/618
* BUGFIX: Selective update doesn't add package twice from `paket.references` anymore
* BUGFIX: `paket install` installs GitHub source files
* COSMETICS: Respect home directories on mono - https://github.com/fsprojects/Paket/issues/612
* COSMETICS: `paket add` inserts the new package in alphabetical position - https://github.com/fsprojects/Paket/issues/596

#### 0.28.0 - 16.02.2015
* Add a simple API which allows to retrieve NuGet v3 autocomplete
* Allow unix-style comments in `paket.dependencies` file
* BUGFIX: `paket restore` does not fail on missing `paket.version` files - https://github.com/fsprojects/Paket/issues/600
* BUGFIX: Parsing of conditional dependencies should detect portable case - https://github.com/fsprojects/Paket/issues/594
* BUGFIX: Prerelease requirements in `paket.dependencies` should override package dependencies - https://github.com/fsprojects/Paket/issues/607
* BUGFIX: Try to ease the pain with mono bug in Process class - https://github.com/fsprojects/Paket/issues/599
* BUGFIX: `paket restore` does not re-download http references - https://github.com/fsprojects/Paket/issues/592
* BUGFIX: Make DeletePaketNodes more robust - https://github.com/fsprojects/Paket/issues/591
* BUGFIX: Install content files on mono - https://github.com/fsprojects/Paket/issues/561
* BUGFIX: Install process doesn't duplicate Imports of targets files any more - https://github.com/fsprojects/Paket/issues/588
* BUGFIX: Don't remove comments from `paket.dependencies` file - https://github.com/fsprojects/Paket/issues/584
* COSMETICS: Paket should not reformat app/web.config files while changing assembly redirects - https://github.com/fsprojects/Paket/issues/597

#### 0.27.0 - 07.02.2015
* Install process will reference `.props` and `.targets` files from NuGet packages - https://github.com/fsprojects/Paket/issues/516
* Don't internalize in paket.exe during ILMerge
* Allow to download from pre-authenticated MyGet feed - https://github.com/fsprojects/Paket/issues/466
* BUGFIX: Fix `paket install --hard` for FSharp.Core - https://github.com/fsprojects/Paket/issues/579
* BUGFIX: `paket convert-from-nuget` ignores casing when looking for nuget.targets - https://github.com/fsprojects/Paket/issues/580
* BUGFIX: `paket install` correctly parses HTTP references - https://github.com/fsprojects/Paket/pull/571
* BUGFIX: `paket.dependencies` parser now fails if tokens are not valid
* COSMETICS: Prerelease strings are checked that they don't contain operators
* COSMETICS: Create an install function in the API which takes a `paket.dependencies` file as text - https://github.com/fsprojects/Paket/issues/576

#### 0.26.0 - 31.01.2015
* Allow to opt-out of old frameworks in `paket.dependencies` - http://fsprojects.github.io/Paket/nuget-dependencies.html#Framework-restrictions
* Allow `copy_local` settings in `paket.references` - http://fsprojects.github.io/Paket/references-files.html#copy_local-settings
* COSMETICS: `paket.lock` beautification for HTTP specs - https://github.com/fsprojects/Paket/pull/571

#### 0.25.0 - 25.01.2015
* BUGFIX: If more than one TargetFramework-specific dependency to the same package exist, we take the latest one - https://github.com/fsprojects/Paket/pull/567
* BUGFIX: Removes interactive-shell-check on `add auth` - https://github.com/fsprojects/Paket/pull/565
* BUGFIX: Can parse open NuGet ranges in brackets - https://github.com/fsprojects/Paket/issues/560
* BUGFIX: Detect `net35-client` - https://github.com/fsprojects/Paket/issues/559
* BUGFIX: Show help for `auto-restore` command - https://github.com/fsprojects/Paket/pull/558

#### 0.24.0 - 19.01.2015
* Allow to disable Visual Studio NuGet package restore - http://fsprojects.github.io/Paket/paket-auto-restore.html
* BUGFIX: Probe for unnormalized and normalized versions in local NuGet feeds - https://github.com/fsprojects/Paket/issues/556

#### 0.23.0 - 15.01.2015
* Refactored `init` & `init auto restore` to Railway Oriented Programming - https://github.com/fsprojects/Paket/pull/533
* Refactored FindRefs to Railway Oriented Programming - https://github.com/fsprojects/Paket/pull/529
* BUGFIX: paket.bootstrapper.exe and paket.exe use better proxy detection - https://github.com/fsprojects/Paket/pull/552
* BUGFIX: `paket add` offered to add dependencies even when they are already added - https://github.com/fsprojects/Paket/issues/550
* BUGFIX: Detect `Net20-client` - https://github.com/fsprojects/Paket/issues/547
* BUGFIX: Give better error message when package is not found in a local feed - https://github.com/fsprojects/Paket/issues/545
* BUGFIX: Don't download gists that are up-to-date - https://github.com/fsprojects/Paket/issues/513
* BUGFIX: fix parsing of longer http links - https://github.com/fsprojects/Paket/pull/536
* BUGFIX: Detect correct `paket.references` filenames during convert-from-nuget
* BUGFIX: If no package source is found during convert-from-nuget we use the default NuGet feed
* COSMETICS: Config file is only saved when needed
* COSMETICS: Ignore completely empty lib folders
* COSMETICS: `paket convert-from-nuget` warns if it can't find a NuGet feed - https://github.com/fsprojects/Paket/issues/548
* COSMETICS: Remove icon from bootstrapper to make file size much smaller

#### 0.22.0 - 05.01.2015
* Bootstrapper avoids github API - https://github.com/fsprojects/Paket/issues/510
* Refactoring to Railwal Oriented Programming - http://fsharpforfunandprofit.com/rop/
* Always trim line end in lockfile
* Improved binding redirects detection - https://github.com/fsprojects/Paket/pull/507
* Don't catch NullReferenceExceptions for now - https://github.com/fsprojects/Paket/issues/505
* BUGFIX: Paket update nuget X doesn't work - https://github.com/fsprojects/Paket/issues/512

#### 0.21.0 - 02.01.2015
* New `--log-file` parameter allows to trace into logfile - https://github.com/fsprojects/Paket/pull/502
* Trace stacktrace on all NullReferenceExceptions - https://github.com/fsprojects/Paket/issues/500
* Paket.locked file has 2 minute timeout
* BUGFIX: Detect the version of a GitHub gist correctly - https://github.com/fsprojects/Paket/issues/499
* BUGFIX: Dependencies file saves http and gist links correctly - https://github.com/fsprojects/Paket/issues/498
* BUGFIX: Don't relax "OverrideAll" conditions during `paket install`
* BUGFIX: fix priority of parsing atom nuget feed for package Id - https://github.com/fsprojects/Paket/issues/494
* BUGFIX: fix JSON deserializer and reactivate cache - https://github.com/fsprojects/Paket/pull/495
* BUGFIX: Make the file search for app.config and web.config case insensitive - https://github.com/fsprojects/Paket/issues/493
* BUGFIX: Don't add duplicate lines in `packet.dependencies` - https://github.com/fsprojects/Paket/issues/492
* BUGFIX: Keep framework restrictions in `paket install`- https://github.com/fsprojects/Paket/issues/486
* WORKAROUND: Do not fail on BadCrcException during unzip and only show a warning - https://github.com/fsprojects/Paket/issues/484
* WORKAROUND: Disable NuGet v3 feed for now - seems to be unreliable.
* PERFORMANCE: Don't parse project files twice - https://github.com/fsprojects/Paket/issues/487
* PERFORMANCE: Cache platform penalty calculation - https://github.com/fsprojects/Paket/issues/487
* PERFORMANCE: Use StringBuilder for path replacement - https://github.com/fsprojects/Paket/issues/487
* PERFORMANCE: Cache feed errors - https://github.com/fsprojects/Paket/issues/487
* PERFORMANCE: Put feed url into cache filename - https://github.com/fsprojects/Paket/issues/487
* PERFORMANCE: Relax prerelease requirements for pinned versions - https://github.com/fsprojects/Paket/issues/487
* PERFORMANCE: Don't enumerate all files, since we only need lib files - https://github.com/fsprojects/Paket/issues/487
* PERFORMANCE: Pin sourcefile dependencies - https://github.com/fsprojects/Paket/issues/487
* PERFORMANCE: Cache path penalty calculation - https://github.com/fsprojects/Paket/issues/487
* PERFORMANCE: Cache path extraction - https://github.com/fsprojects/Paket/issues/487

#### 0.20.1 - 30.12.2014
* COSMETICS: Trim end of line in lockfile.

#### 0.20.0 - 29.12.2014
* `paket install` performs a selective update based on the changes in the dependencies file - http://fsprojects.github.io/Paket/lock-file.html#Performing-updates
* Paket.exe acquires a lock for all write processes - https://github.com/fsprojects/Paket/pull/469
* New command to add credentials - http://fsprojects.github.io/Paket/paket-config-file.html#Add-credentials
* Smarter conditional NuGet dependencies - https://github.com/fsprojects/Paket/pull/462
* If environment auth variables are empty a fallback to the config is used- https://github.com/fsprojects/Paket/pull/459
* Better handling for multiple files from same GitHub repository - https://github.com/fsprojects/Paket/pull/451
* Extend Public API for plugin
* BUGFIX: Remove parsing of invalid child element of ProjectReference - https://github.com/fsprojects/Paket/pull/453
* BUGFIX: Don't add NuGet packages twice to a references file - https://github.com/fsprojects/Paket/pull/460
* BUGFIX: Use Max strategy for `paket outdated --ingore-constraints` - https://github.com/fsprojects/Paket/pull/463
* BUGFIX: Don't delete downloaded github zip file
* BUGFIX: Cannot install nuget packages from local TeamCity feeds due to proxy - https://github.com/fsprojects/Paket/pull/482
* BUGFIX: Don't touch framework assemblies if not needed
* BUGFIX: Check versions file synchronously
* BUGFIX: Restore console color after handling exception - https://github.com/fsprojects/Paket/pull/467
* COSMETICS: `>= 0` version range simplified to empty string - https://github.com/fsprojects/Paket/pull/449
* COSMETICS: Paket.exe and paket.bootstrapper.exe have a logo - https://github.com/fsprojects/Paket/pull/473

#### 0.18.0 - 09.12.2014
* Show command help on `--help` - https://github.com/fsprojects/Paket/pull/437
* Allow to opt in to BindingRedirects - https://github.com/fsprojects/Paket/pull/436
* Don't run simplify in strict mode - https://github.com/fsprojects/Paket/pull/443
* Allow to remove NuGet packages in interactive mode - https://github.com/fsprojects/Paket/pull/432
* Added auto-unzip of downloaded archives - https://github.com/fsprojects/Paket/pull/430
* Allow to reference binary files via http reference - https://github.com/fsprojects/Paket/pull/427
* Faster BindingRedirects - https://github.com/fsprojects/Paket/pull/414
* Using a different FSharp.Core NuGet package - https://github.com/fsprojects/Paket/pull/416
* Find the paket.references file in upper directories - https://github.com/fsprojects/Paket/pull/409
* Allow `paket.references` files in upper directories - https://github.com/fsprojects/Paket/pull/403
* Clear failure message for `paket simplify`, when lock file is outdated - https://github.com/fsprojects/Paket/pull/403
* BUGFIX: `Selective update` updates only dependent packages - https://github.com/fsprojects/Paket/pull/410
* BUGFIX: If there are only prereleases we should just take these
* BUGFIX: `paket update nuget <name>` fails if <name> was not found in lockfile - https://github.com/fsprojects/Paket/issues/404
* BUGFIX: Unescape library filename - https://github.com/fsprojects/Paket/pull/412
* BUGFIX: Allow to reference multiple files from same repository directory - https://github.com/fsprojects/Paket/pull/445
* BUGFIX: Don't reference satellite assemblies - https://github.com/fsprojects/Paket/pull/444
* BUGFIX: Binding redirect version is picked from highest library version - https://github.com/fsprojects/Paket/pull/422
* BUGFIX: Handle numeric part of PreRelease identifiers correctly - https://github.com/fsprojects/Paket/pull/426
* BUGFIX: Fixed casing issue in selective update - https://github.com/fsprojects/Paket/pull/434
* BUGFIX: Parse http links from lockfile
* BUGFIX: Calculate dependencies file name for http resources - https://github.com/fsprojects/Paket/pull/428

#### 0.17.0 - 29.11.2014
* FrameworkHandling: Support more portable profiles and reduce the impact in the XML file
* FrameworkHandling: support extracting Silverlight5.0 and NetCore4.5 - https://github.com/fsprojects/Paket/pull/389
* New command `paket init` - http://fsprojects.github.io/Paket/paket-init.html
* Better error message for missing files in paket.lock file - https://github.com/fsprojects/Paket/pull/402
* BUGFIX: Crash on 'install' when input seq was empty - https://github.com/fsprojects/Paket/pull/395
* BUGFIX: Handle multiple version results from NuGet - https://github.com/fsprojects/Paket/pull/393

#### 0.16.0 - 23.11.2014
* Integrate BindingRedirects into Paket install process - https://github.com/fsprojects/Paket/pull/383
* BUGFIX: Download of GitHub files should clean it's own directory - https://github.com/fsprojects/Paket/issues/385
* BUGFIX: Don't remove custom framework references - https://github.com/fsprojects/Paket/issues/376
* BUGFIX: Path to dependencies file is now relative after `convert-from-nuget` - https://github.com/fsprojects/Paket/pull/379
* BUGFIX: Restore command in targets file didn't work with spaces in paths - https://github.com/fsprojects/Paket/issues/375
* BUGFIX: Detect FrameworkReferences without restrictions in nuspec file and install these
* BUGFIX: Read sources even if we don't find packages - https://github.com/fsprojects/Paket/issues/372

#### 0.15.0 - 19.11.2014
* Allow to use basic framework restrictions in NuGet packages - https://github.com/fsprojects/Paket/issues/307
* Support feeds that don't support NormalizedVersion - https://github.com/fsprojects/Paket/issues/361
* BUGFIX: Use Nuget v2 as fallback
* BUGFIX: Accept and normalize versions like 6.0.1302.0-Preview - https://github.com/fsprojects/Paket/issues/364
* BUGFIX: Fixed handling of package dependencies containing string "nuget" - https://github.com/fsprojects/Paket/pull/363

#### 0.14.0 - 14.11.2014
* Uses Nuget v3 API, which enables much faster resolver
* BUGFIX: Keep project file order similar to VS order
* Support unlisted dependencies if nothing else fits - https://github.com/fsprojects/Paket/issues/327

#### 0.13.0 - 11.11.2014
* New support for general HTTP dependencies - http://fsprojects.github.io/Paket/http-dependencies.html
* New F# Interactive support - http://fsprojects.github.io/Paket/reference-from-repl.html
* New `paket find-refs` command - http://fsprojects.github.io/Paket/paket-find-refs.html
* Migration of NuGet source credentials during `paket convert-from-nuget` - http://fsprojects.github.io/Paket/paket-convert-from-nuget.html#Migrating-NuGet-source-credentials
* Bootstrapper uses .NET 4.0 - https://github.com/fsprojects/Paket/pull/355
* Adding --ignore-constraints to `paket outdated` - https://github.com/fsprojects/Paket/issues/308
* PERFORMANCE: If `paket add` doesn't change the `paket.dependencies` file then the resolver process will be skipped
* BUGFIX: `paket update nuget [PACKAGENAME]` should use the same update strategy as `paket add` - https://github.com/fsprojects/Paket/issues/330
* BUGFIX: Trailing whitespace is ignored in `paket.references`

#### 0.12.0 - 07.11.2014
* New global paket.config file - http://fsprojects.github.io/Paket/paket-config-file.html
* Trace warning when we replace NuGet.exe with NuGet.CommandLine - https://github.com/fsprojects/Paket/issues/320
* Allow to parse relative NuGet folders - https://github.com/fsprojects/Paket/issues/317
* When paket skips a framework install because of custom nodes it shows a warning - https://github.com/fsprojects/Paket/issues/316
* Remove the namespaces from the nuspec parser - https://github.com/fsprojects/Paket/pull/315
* New function which extracts the TargetFramework of a given projectfile.
* New function which calculates dependencies for a given projectfile.
* Project output type can be detected from a project file
* Allow to retrieve inter project dependencies from a project file
* BUGFIX: Exclude unlisted NuGet packages in Resolver - https://github.com/fsprojects/Paket/issues/327
* BUGFIX: Detect Lib vs. lib folder on Linux - https://github.com/fsprojects/Paket/issues/332
* BUGFIX: Paket stopwatch was incorrect - https://github.com/fsprojects/Paket/issues/326
* BUGFIX: Paket failed on generating lockfile for LessThan version requirement - https://github.com/fsprojects/Paket/pull/314
* BUGFIX: Don't match suffixes in local NuGet packages - https://github.com/fsprojects/Paket/issues/317
* BUGFIX: Don't fail with NullReferenceException when analyzing nuget.config - https://github.com/fsprojects/Paket/issues/319

#### 0.11.0 - 29.10.2014
* Build a merged install model with all packages - https://github.com/fsprojects/Paket/issues/297
* `paket update` command allows to set a version - http://fsprojects.github.io/Paket/paket-update.html#Updating-a-single-package
* `paket.targets` is compatible with specific references files - https://github.com/fsprojects/Paket/issues/301
* BUGFIX: Paket no longer leaves transitive dependencies in lockfile after remove command - https://github.com/fsprojects/Paket/pull/306
* BUGFIX: Don't use "global override" for selective update process - https://github.com/fsprojects/Paket/issues/310
* BUGFIX: Allow spaces in quoted parameter parsing - https://github.com/fsprojects/Paket/pull/311

#### 0.10.0 - 24.10.2014
* Initial version of `paket remove` command - http://fsprojects.github.io/Paket/paket-remove.html
* Paket add doesn't fail on second attempt - https://github.com/fsprojects/Paket/issues/295
* Report full paths when access is denied - https://github.com/fsprojects/Paket/issues/242
* Visual Studio restore only restores for the current project
* BUGFIX: Selective update keeps all other versions
* BUGFIX: Install process accepts filenames with `lib`
* BUGFIX: Fix !~> resolver
* BUGFIX: Use normal 4.0 framework libs when we only specify net40
* BUGFIX: Fix timing issue with paket install --hard - https://github.com/fsprojects/Paket/issues/293
* BUGFIX: Fix namespace handling in nuspec files
* BUGFIX: Add default nuget source to dependencies file if original project has no source

#### 0.9.0 - 22.10.2014
* Allow to restore packages from paket.references files - http://fsprojects.github.io/Paket/paket-restore.html
* Detect local nuspec with old XML namespace - https://github.com/fsprojects/Paket/issues/283
* `paket add` command tries to keep all other packages stable.
* Added another profile mapping for Profile136 - https://github.com/fsprojects/Paket/pull/262
* More portable profiles - https://github.com/fsprojects/Paket/issues/281
* Added net11 to framework handling - https://github.com/fsprojects/Paket/pull/269
* Create references for Win8 - https://github.com/fsprojects/Paket/issues/280
* Detect VS automatic nuget restore and create paket restore - http://fsprojects.github.io/Paket/paket-convert-from-nuget.html#Automated-process
* `paket convert-from-nuget` doesn't duplicate paket solution items - https://github.com/fsprojects/Paket/pull/286
* BUGFIX: Paket removes old framework references if during install - https://github.com/fsprojects/Paket/issues/274
* BUGFIX: Don't let the bootstrapper fail if we already have a paket.exe
* BUGFIX: Use the Id property when NuGet package name and id are different - https://github.com/fsprojects/Paket/issues/265

#### 0.8.0 - 15.10.2014
* Smarter install in project files
* Paket handles .NET 4.5.2 and .NET 4.5.3 projects - https://github.com/fsprojects/Paket/issues/260
* New command: `paket update nuget <package id>` - http://fsprojects.github.io/Paket/paket-update.html#Updating-a-single-package
* BUGFIX: Do not expand auth when serializing dependencies file - https://github.com/fsprojects/Paket/pull/259
* BUGFIX: Create catch all case for unknown portable frameworks

#### 0.7.0 - 14.10.2014
* Initial support for referencing full github projects - http://fsprojects.github.io/Paket/http-dependencies.html#Referencing-a-GitHub-repository
* Allow to use all branches in GitHub sources - https://github.com/fsprojects/Paket/pull/249
* Initial support for frameworkAssemblies from nuspec - https://github.com/fsprojects/Paket/issues/241
* Download github source files with correct encoding - https://github.com/fsprojects/Paket/pull/248
* Add FSharp.Core.Microsoft.Signed as dependency
* Install model uses portable versions for net40 and net45 when package doesn't contain special versions
* Install command displays existing versions if constraint does not match any version
* Restore command doesn't calc install model.
* Use https in DefaultNugetStream - https://github.com/fsprojects/Paket/pull/251
* BUGFIX: Paket only deletes files which will are downloaded by init-auto-restore process - https://github.com/fsprojects/Paket/pull/254
* BUGFIX: Paket convert-from-nuget failed when package source keys contain invalid XML element chars  - https://github.com/fsprojects/Paket/issues/253

#### 0.6.0 - 11.10.2014
* New restore command - http://fsprojects.github.io/Paket/paket-restore.html
* Report if we can't find packages for top level dependencies.
* Faster resolver
* Try /FindPackagesById before /Packages for nuget package version no. retrieval
* New Paket.Core package on NuGet - https://www.nuget.org/packages/Paket.Core/
* BUGFIX: Prefer full platform builds over portable builds

#### 0.5.0 - 09.10.2014
* Bootstrapper will only download stable releases by default - http://fsprojects.github.io/Paket/bootstrapper.html
* New installer model allows better compatibility with NuGet and should be much faster
* Supporting dot for references file - http://fsprojects.github.io/Paket/http-dependencies.html
* Supporting pagination for long NuGet feeds - https://github.com/fsprojects/Paket/issues/223
* Create a "use exactly this version" operator in order to override package conflicts - http://fsprojects.github.io/Paket/nuget-dependencies.html#Use-exactly-this-version-constraint
* New `content none` mode in paket.dependencies - http://fsprojects.github.io/Paket/dependencies-file.html#No-content-option
* Allow source files in content folder of NuGet packages
* No -D needed for Linux installer - https://github.com/fsprojects/Paket/pull/210
* Content files like `_._`, `*.transform` and `*.pp` are ignored - https://github.com/fsprojects/Paket/issues/207
* The `convert-from-nuget` command adds .paket folder to the sln - https://github.com/fsprojects/Paket/issues/206
* Removed duplicate transitive dependencies from lock file - https://github.com/fsprojects/Paket/issues/200
* If the package download failed Paket retries with force flag
* The `convert-from-nuget` commands sorts the dependencies file
* Use credentials from nuget.config on paket convert-from-nuget - https://github.com/fsprojects/Paket/issues/198
* Deploy fixed targets file - https://github.com/fsprojects/Paket/issues/172
* New [--pre] and [--strict] modes for paket outdated - http://fsprojects.github.io/Paket/paket-outdated.html
* New --no-auto-restore option for `convert-from-nuget` command - http://fsprojects.github.io/Paket/paket-convert-from-nuget.html#Automated-process
* Adding support for new portable profiles
* paket.exe is now signed
* Allow to reference .exe files from NuGet packages
* Use default proxy in paket.exe and bootstrapper.exe - https://github.com/fsprojects/Paket/issues/226
* Keep order of sources in paket.dependencies - https://github.com/fsprojects/Paket/issues/233
* BREAKING CHANGE: Removed --dependencies-file option - from now on it's always paket.dependencies
* BUGFIX: Bootstrapper will not throw NullReferenceException on broken paket.exe downloads
* BUGFIX: Authentication information will not be put in cache
* BUGFIX: Fixes cache issue when using multiple NuGet sources
* BUGFIX: Fixes potential casing issue on Windows
* BUGFIX: paket-files need to go to the top of a project file
* BUGFIX: Do not look for MinimalVisualStudioVersion when adding paket folder to solution - https://github.com/fsprojects/Paket/pull/221
* COSMETICS: Throw better error message if we don't get any versions from NuGet source

#### 0.4.0 - 28.09.2014
* Resolve dependencies for github modules - http://fsprojects.github.io/Paket/http-dependencies.html#Remote-dependencies
* New [--interactive] mode for paket simplify - http://fsprojects.github.io/Paket/paket-simplify.html
* Don't use version in path for github files.
* Better error message when a package resolution conflict arises.

#### 0.3.0 - 25.09.2014
* New command: paket add [--interactive] - http://fsprojects.github.io/Paket/paket-add.html
* New command: paket simplify - http://fsprojects.github.io/Paket/paket-simplify.html
* Better Visual Studio integration by using paket.targets file - http://fsprojects.github.io/Paket/paket-init-auto-restore.html
* Support for NuGet prereleases - http://fsprojects.github.io/Paket/nuget-dependencies.html#PreReleases
* Support for private NuGet feeds - http://fsprojects.github.io/Paket/nuget-dependencies.html#NuGet-feeds
* New NuGet package version constraints - http://fsprojects.github.io/Paket/nuget-dependencies.html#Further-version-constraints
* Respect case sensitivity for package paths for Linux - https://github.com/fsprojects/Paket/pull/137
* Improved convert-from-nuget command - http://fsprojects.github.io/Paket/paket-convert-from-nuget.html
* New paket.bootstrapper.exe (7KB) allows to download paket.exe from github.com - http://fsprojects.github.io/Paket/paket-init-auto-restore.html
* New package resolver algorithm
* Better verbose mode - use -v flag
* Version info is shown at paket.exe start
* paket.lock file is sorted alphabetical (case-insensitive)
* Linked source files now all go underneath a "paket-files" folder.
* BUGFIX: Ensure the NuGet cache folder exists
* BUGFIX: Async download fixed on mono

#### 0.2.0 - 17.09.2014
* Allow to directly link GitHub files - http://fsprojects.github.io/Paket/http-dependencies.html
* Automatic NuGet conversion - http://fsprojects.github.io/Paket/paket-convert-from-nuget.html
* Cleaner syntax in paket.dependencies - https://github.com/fsprojects/Paket/pull/95
* Strict mode - https://github.com/fsprojects/Paket/pull/104
* Detecting portable profiles
* Support content files from nuget - https://github.com/fsprojects/Paket/pull/84
* Package names in Dependencies file are no longer case-sensitive - https://github.com/fsprojects/Paket/pull/108

#### 0.1.4 - 16.09.2014
* Only vbproj, csproj and fsproj files are handled

#### 0.1.3 - 15.09.2014
* Detect FSharpx.Core in packages

#### 0.1.2 - 15.09.2014
* --hard parameter allows better transition from NuGet.exe

#### 0.1.0 - 12.09.2014
* We are live - yay!<|MERGE_RESOLUTION|>--- conflicted
+++ resolved
@@ -1,15 +1,11 @@
-<<<<<<< HEAD
-#### 4.0.0-alpha042 - 03.01.2017
+#### 4.0.0-alpha043 - 06.01.2017
 * Make Paket compatible with DotNet SDK preview3
 * Tail Recursive Package Resolution - https://github.com/fsprojects/Paket/pull/2066
 * Reorganized resolver - https://github.com/fsprojects/Paket/pull/2039
 * USABILITY: Added option to have paket restore fail on check failure - https://github.com/fsprojects/Paket/pull/1963
 
-#### 3.32.2 - 03.01.2017
-=======
 #### 3.33.0 - 06.01.2017
 * USABILITY: Ensure stable ordering of references in the same ItemGroup - https://github.com/fsprojects/Paket/pull/2105
->>>>>>> 101fb158
 * BUGFIX: Template with multiparagraph description was not working with LF line endings - https://github.com/fsprojects/Paket/issues/2104
 
 #### 3.32.0 - 02.01.2017
