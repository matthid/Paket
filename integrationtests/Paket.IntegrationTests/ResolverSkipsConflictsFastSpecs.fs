#if INTERACTIVE
System.IO.Directory.SetCurrentDirectory __SOURCE_DIRECTORY__
#r "../../packages/test/NUnit/lib/net45/nunit.framework.dll"
#r "../../packages/build/FAKE/tools/Fakelib.dll"
#r "../../packages/Chessie/lib/net40/Chessie.dll"
#r "../../bin/paket.core.dll"
#load "../../paket-files/test/forki/FsUnit/FsUnit.fs"
#load "TestHelper.fs"
open Paket.IntegrationTests.TestHelpers
#else
module Paket.IntegrationTests.ResolverSkipsConflictsFastSpecs
#endif

open Fake
open Paket
open System
open NUnit.Framework
open FsUnit
open System
open System.IO
open Paket.Domain

[<Test>]
let ``#1166 Should resolve Nancy without timeout``() =
    let lockFile = update "i001166-resolve-nancy-fast"
    lockFile.Groups.[Constants.MainDependencyGroup].Resolution.[PackageName "Nancy"].Version
    |> shouldBeGreaterThan (SemVer.Parse "1.1")

[<Test>]
<<<<<<< HEAD
let ``#2294 Cannot pin NETStandard.Library = 1.6.0``() =
    let lockFile = update "i002294-pin-netstandard-1-6"
    lockFile.Groups.[Constants.MainDependencyGroup].Resolution.[PackageName "NETStandard.Library"].Version
    |> shouldEqual (SemVer.Parse "1.6")

[<Test>]
let ``#2294 pin NETStandard.Library = 1.6.0 Strategy Workaround``() =
    let lockFile = update "i002294-withstrategy"
    lockFile.Groups.[Constants.MainDependencyGroup].Resolution.[PackageName "NETStandard.Library"].Version
    |> shouldEqual (SemVer.Parse "1.6")

[<Test>]
[<Platform("Net")>]
=======
let ``#2289 Paket 4.x install command takes hours to complete``() =
    let lockFile = install "i002289-resolve-nunit-timeout"
    let nunitVersion =
        lockFile.Groups.[Constants.MainDependencyGroup].Resolution.[PackageName "NUnit"].Version
    nunitVersion
    |> shouldBeGreaterThan (SemVer.Parse "2.0")
    nunitVersion
    |> shouldBeSmallerThan (SemVer.Parse "3.0")

[<Test>]
[<Ignore("fails with SO, skipping until works")>]
>>>>>>> 505c58cf
let ``#1174 Should find Ninject error``() =
    updateShouldFindPackageConflict "Ninject" "i001174-resolve-fast-conflict"

#if INTERACTIVE
;;

#endif<|MERGE_RESOLUTION|>--- conflicted
+++ resolved
@@ -27,7 +27,16 @@
     |> shouldBeGreaterThan (SemVer.Parse "1.1")
 
 [<Test>]
-<<<<<<< HEAD
+let ``#2289 Paket 4.x install command takes hours to complete``() =
+    let lockFile = install "i002289-resolve-nunit-timeout"
+    let nunitVersion =
+        lockFile.Groups.[Constants.MainDependencyGroup].Resolution.[PackageName "NUnit"].Version
+    nunitVersion
+    |> shouldBeGreaterThan (SemVer.Parse "2.0")
+    nunitVersion
+    |> shouldBeSmallerThan (SemVer.Parse "3.0")
+
+[<Test>]
 let ``#2294 Cannot pin NETStandard.Library = 1.6.0``() =
     let lockFile = update "i002294-pin-netstandard-1-6"
     lockFile.Groups.[Constants.MainDependencyGroup].Resolution.[PackageName "NETStandard.Library"].Version
@@ -41,19 +50,6 @@
 
 [<Test>]
 [<Platform("Net")>]
-=======
-let ``#2289 Paket 4.x install command takes hours to complete``() =
-    let lockFile = install "i002289-resolve-nunit-timeout"
-    let nunitVersion =
-        lockFile.Groups.[Constants.MainDependencyGroup].Resolution.[PackageName "NUnit"].Version
-    nunitVersion
-    |> shouldBeGreaterThan (SemVer.Parse "2.0")
-    nunitVersion
-    |> shouldBeSmallerThan (SemVer.Parse "3.0")
-
-[<Test>]
-[<Ignore("fails with SO, skipping until works")>]
->>>>>>> 505c58cf
 let ``#1174 Should find Ninject error``() =
     updateShouldFindPackageConflict "Ninject" "i001174-resolve-fast-conflict"
 
