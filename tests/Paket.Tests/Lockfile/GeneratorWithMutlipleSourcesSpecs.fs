--- conflicted
+++ resolved
@@ -48,9 +48,5 @@
 let ``should generate lock file``() = 
     let cfg = DependenciesFile.FromCode config1
     cfg.Resolve(true, DictionaryDiscovery graph)
-<<<<<<< HEAD
-    |> LockFile.serializePackages
-=======
-    |> LockFile.format cfg.Strict
->>>>>>> 4e77a3f0
+    |> LockFile.serializePackages cfg.Strict
     |> shouldEqual (normalizeLineEndings expected)